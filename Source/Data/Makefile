--- conflicted
+++ resolved
@@ -1,4 +1,4 @@
-.PHONY: deploydata
+.PHONY: deploydata sort
 DATPATH=Contents/Resources/data.txt
 EXEPATH=Contents/MacOS/McBopomofo
 EXENAME=McBopomofo
@@ -8,7 +8,6 @@
 	bin/cook.rb PhraseFreq.txt BPMFMappings.txt BPMFBase.txt $@
 	cat BPMFPunctuations.txt >> $@
 
-<<<<<<< HEAD
 deploydata: data.txt
 	cp -p data.txt $${HOME}/Library/Input\ Methods/McBopomofo.app/$(DATPATH)
 	while [ `ps xww|grep $(EXENAME)|grep -v grep|wc -l` -gt 0 ]; do \
@@ -20,12 +19,6 @@
 	    sleep 2; \
 	fi
 	$${HOME}/Library/Input\ Methods/McBopomofo.app/$(EXEPATH) install; \
-=======
-deploydata.txt: data.txt
-	mv data.txt ${HOME}/Library/Input\ Methods/McBopomofo.app/Contents/Resources/data.txt
-	killall -9 McBopomofo; sleep 2
-	${HOME}/Library/Input\ Methods/McBopomofo.app/Contents/MacOS/McBopomofo install
->>>>>>> 40505114
 
 PhraseFreq.txt: bin/buildFreq.bash phrase.occ
 	bin/buildFreq.bash
