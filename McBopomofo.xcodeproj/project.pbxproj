// !$*UTF8*$!
{
	archiveVersion = 1;
	classes = {
	};
	objectVersion = 52;
	objects = {

/* Begin PBXBuildFile section */
		6A0D4F0815FC0DA600ABF4B3 /* Bopomofo.tiff in Resources */ = {isa = PBXBuildFile; fileRef = 6A0D4EEF15FC0DA600ABF4B3 /* Bopomofo.tiff */; };
		6A0D4F0915FC0DA600ABF4B3 /* Bopomofo@2x.tiff in Resources */ = {isa = PBXBuildFile; fileRef = 6A0D4EF015FC0DA600ABF4B3 /* Bopomofo@2x.tiff */; };
		6A0D4F4515FC0EB100ABF4B3 /* Mandarin.cpp in Sources */ = {isa = PBXBuildFile; fileRef = 6A0D4F2015FC0EB100ABF4B3 /* Mandarin.cpp */; };
		6A0D4F5315FC0EE100ABF4B3 /* preferences.xib in Resources */ = {isa = PBXBuildFile; fileRef = 6A0D4F4E15FC0EE100ABF4B3 /* preferences.xib */; };
		6A187E2616004C5900466B2E /* MainMenu.xib in Resources */ = {isa = PBXBuildFile; fileRef = 6A187E2816004C5900466B2E /* MainMenu.xib */; };
		6A225A1F23679F2600F685C6 /* NotarizedArchives in Resources */ = {isa = PBXBuildFile; fileRef = 6A225A1E23679F2600F685C6 /* NotarizedArchives */; };
		6A2E40F6253A69DA00D1AE1D /* Images.xcassets in Resources */ = {isa = PBXBuildFile; fileRef = 6A2E40F5253A69DA00D1AE1D /* Images.xcassets */; };
		6A2E40F9253A6AA000D1AE1D /* Images.xcassets in Resources */ = {isa = PBXBuildFile; fileRef = 6A2E40F5253A69DA00D1AE1D /* Images.xcassets */; };
		6A38BC1515FC117A00A8A51F /* data.txt in Resources */ = {isa = PBXBuildFile; fileRef = 6A38BBF615FC117A00A8A51F /* data.txt */; };
		6A6ED16B2797650A0012872E /* template-phrases-replacement.txt in Resources */ = {isa = PBXBuildFile; fileRef = 6A6ED1632797650A0012872E /* template-phrases-replacement.txt */; };
		6A6ED16C2797650A0012872E /* template-data.txt in Resources */ = {isa = PBXBuildFile; fileRef = 6A6ED1652797650A0012872E /* template-data.txt */; };
		6A6ED16D2797650A0012872E /* template-exclude-phrases-plain-bpmf.txt in Resources */ = {isa = PBXBuildFile; fileRef = 6A6ED1672797650A0012872E /* template-exclude-phrases-plain-bpmf.txt */; };
		6A6ED16E2797650A0012872E /* template-exclude-phrases.txt in Resources */ = {isa = PBXBuildFile; fileRef = 6A6ED1692797650A0012872E /* template-exclude-phrases.txt */; };
		6ACA41FA15FC1D9000935EF6 /* InfoPlist.strings in Resources */ = {isa = PBXBuildFile; fileRef = 6ACA41EA15FC1D9000935EF6 /* InfoPlist.strings */; };
		6ACA41FB15FC1D9000935EF6 /* License.rtf in Resources */ = {isa = PBXBuildFile; fileRef = 6ACA41EC15FC1D9000935EF6 /* License.rtf */; };
		6ACA41FC15FC1D9000935EF6 /* Localizable.strings in Resources */ = {isa = PBXBuildFile; fileRef = 6ACA41EE15FC1D9000935EF6 /* Localizable.strings */; };
		6ACA41FD15FC1D9000935EF6 /* MainMenu.xib in Resources */ = {isa = PBXBuildFile; fileRef = 6ACA41F015FC1D9000935EF6 /* MainMenu.xib */; };
		6ACA420215FC1E5200935EF6 /* McBopomofo.app in Resources */ = {isa = PBXBuildFile; fileRef = 6A0D4EA215FC0D2D00ABF4B3 /* McBopomofo.app */; };
		6ACC3D3F27914F2400F1B140 /* KeyValueBlobReader.cpp in Sources */ = {isa = PBXBuildFile; fileRef = 6ACC3D3E27914F2400F1B140 /* KeyValueBlobReader.cpp */; };
		6ACC3D442793701600F1B140 /* ParselessPhraseDB.cpp in Sources */ = {isa = PBXBuildFile; fileRef = 6ACC3D402793701600F1B140 /* ParselessPhraseDB.cpp */; };
		6ACC3D452793701600F1B140 /* ParselessLM.cpp in Sources */ = {isa = PBXBuildFile; fileRef = 6ACC3D422793701600F1B140 /* ParselessLM.cpp */; };
		6AD7CBC815FE555000691B5B /* data-plain-bpmf.txt in Resources */ = {isa = PBXBuildFile; fileRef = 6AD7CBC715FE555000691B5B /* data-plain-bpmf.txt */; };
		6AE210B215FC63CC003659FE /* PlainBopomofo.tiff in Resources */ = {isa = PBXBuildFile; fileRef = 6AE210B015FC63CC003659FE /* PlainBopomofo.tiff */; };
		6AE210B315FC63CC003659FE /* PlainBopomofo@2x.tiff in Resources */ = {isa = PBXBuildFile; fileRef = 6AE210B115FC63CC003659FE /* PlainBopomofo@2x.tiff */; };
		6AFF97F2253B299E007F1C49 /* NonModalAlertWindowController.xib in Resources */ = {isa = PBXBuildFile; fileRef = 6AFF97F0253B299E007F1C49 /* NonModalAlertWindowController.xib */; };
		D41355D8278D74B5005E5CBD /* LanguageModelManager.mm in Sources */ = {isa = PBXBuildFile; fileRef = D41355D7278D7409005E5CBD /* LanguageModelManager.mm */; };
		D41355DB278E6D17005E5CBD /* McBopomofoLM.cpp in Sources */ = {isa = PBXBuildFile; fileRef = D41355D9278E6D17005E5CBD /* McBopomofoLM.cpp */; };
		D41355DE278EA3ED005E5CBD /* UserPhrasesLM.cpp in Sources */ = {isa = PBXBuildFile; fileRef = D41355DC278EA3ED005E5CBD /* UserPhrasesLM.cpp */; };
		D427F76A278C9E29004A2160 /* CandidateUI in Frameworks */ = {isa = PBXBuildFile; productRef = D427F769278C9E29004A2160 /* CandidateUI */; };
		D427F76C278CA2B0004A2160 /* AppDelegate.swift in Sources */ = {isa = PBXBuildFile; fileRef = D427F76B278CA1BA004A2160 /* AppDelegate.swift */; };
		D427F7A927905E90004A2160 /* TooltipUI in Frameworks */ = {isa = PBXBuildFile; productRef = D427F7A827905E90004A2160 /* TooltipUI */; };
		D427F7AE27907B8A004A2160 /* NotifierUI in Frameworks */ = {isa = PBXBuildFile; productRef = D427F7AD27907B8A004A2160 /* NotifierUI */; };
		D427F7B4279086DC004A2160 /* InputSourceHelper in Frameworks */ = {isa = PBXBuildFile; productRef = D427F7B3279086DC004A2160 /* InputSourceHelper */; };
		D427F7B6279086F6004A2160 /* InputSourceHelper in Frameworks */ = {isa = PBXBuildFile; productRef = D427F7B5279086F6004A2160 /* InputSourceHelper */; };
		D427F7C127908EFC004A2160 /* OpenCCBridge in Frameworks */ = {isa = PBXBuildFile; productRef = D427F7C027908EFC004A2160 /* OpenCCBridge */; };
		D44FB74527915565003C80A6 /* Preferences.swift in Sources */ = {isa = PBXBuildFile; fileRef = D44FB74427915555003C80A6 /* Preferences.swift */; };
		D44FB74A2791B829003C80A6 /* VXHanConvert in Frameworks */ = {isa = PBXBuildFile; productRef = D44FB7492791B829003C80A6 /* VXHanConvert */; };
		D44FB74D2792189A003C80A6 /* PhraseReplacementMap.cpp in Sources */ = {isa = PBXBuildFile; fileRef = D44FB74B2792189A003C80A6 /* PhraseReplacementMap.cpp */; };
		D456576E279E4F7B00DF6BC9 /* KeyHandlerInput.swift in Sources */ = {isa = PBXBuildFile; fileRef = D456576D279E4F7B00DF6BC9 /* KeyHandlerInput.swift */; };
		D461B792279DAC010070E734 /* InputState.swift in Sources */ = {isa = PBXBuildFile; fileRef = D461B791279DAC010070E734 /* InputState.swift */; };
		D47B92C027972AD100458394 /* main.swift in Sources */ = {isa = PBXBuildFile; fileRef = D47B92BF27972AC800458394 /* main.swift */; };
		D47D73A427A5D43900255A50 /* KeyHandlerBopomofoTests.swift in Sources */ = {isa = PBXBuildFile; fileRef = D47D73A327A5D43900255A50 /* KeyHandlerBopomofoTests.swift */; };
		D47D73A827A6C84F00255A50 /* associated-phrases.cin in Resources */ = {isa = PBXBuildFile; fileRef = D47D73A727A6C84F00255A50 /* associated-phrases.cin */; };
		D47D73A927A6C84F00255A50 /* associated-phrases.cin in Resources */ = {isa = PBXBuildFile; fileRef = D47D73A727A6C84F00255A50 /* associated-phrases.cin */; };
		D47D73AC27A6CAE600255A50 /* AssociatedPhrases.cpp in Sources */ = {isa = PBXBuildFile; fileRef = D47D73AA27A6CAE600255A50 /* AssociatedPhrases.cpp */; };
		D47D73C327A7200500255A50 /* FSEventStreamHelper in Frameworks */ = {isa = PBXBuildFile; productRef = D47D73C227A7200500255A50 /* FSEventStreamHelper */; };
		D47F7DCE278BFB57002F9DD7 /* PreferencesWindowController.swift in Sources */ = {isa = PBXBuildFile; fileRef = D47F7DCD278BFB57002F9DD7 /* PreferencesWindowController.swift */; };
		D47F7DD0278C0897002F9DD7 /* NonModalAlertWindowController.swift in Sources */ = {isa = PBXBuildFile; fileRef = D47F7DCF278C0897002F9DD7 /* NonModalAlertWindowController.swift */; };
		D47F7DD3278C1263002F9DD7 /* UserOverrideModel.cpp in Sources */ = {isa = PBXBuildFile; fileRef = D47F7DD2278C1263002F9DD7 /* UserOverrideModel.cpp */; };
		D485D3B92796A8A000657FF3 /* PreferencesTests.swift in Sources */ = {isa = PBXBuildFile; fileRef = D485D3B82796A8A000657FF3 /* PreferencesTests.swift */; };
		D485D3C02796CE3200657FF3 /* VersionUpdateTests.swift in Sources */ = {isa = PBXBuildFile; fileRef = D485D3BF2796CE3200657FF3 /* VersionUpdateTests.swift */; };
		D4A13D5A27A59F0B003BE359 /* InputMethodController.swift in Sources */ = {isa = PBXBuildFile; fileRef = D4A13D5927A59D5C003BE359 /* InputMethodController.swift */; };
<<<<<<< HEAD
		D4C9CAB127AAC9690058DFEA /* NSStringUtils in Frameworks */ = {isa = PBXBuildFile; productRef = D4C9CAB027AAC9690058DFEA /* NSStringUtils */; };
=======
		D4A8E43627A9E982002F7A07 /* KeyHandlerPlainBopomofoTests.swift in Sources */ = {isa = PBXBuildFile; fileRef = D4A8E43527A9E982002F7A07 /* KeyHandlerPlainBopomofoTests.swift */; };
>>>>>>> 2e595bd6
		D4E33D8A27A838CF006DB1CF /* Localizable.strings in Resources */ = {isa = PBXBuildFile; fileRef = D4E33D8827A838CF006DB1CF /* Localizable.strings */; };
		D4E33D8F27A838F0006DB1CF /* InfoPlist.strings in Resources */ = {isa = PBXBuildFile; fileRef = D4E33D8D27A838F0006DB1CF /* InfoPlist.strings */; };
		D4E569DC27A34D0E00AC2CEF /* KeyHandler.mm in Sources */ = {isa = PBXBuildFile; fileRef = D4E569DB27A34CC100AC2CEF /* KeyHandler.mm */; };
		D4E569E427A414CB00AC2CEF /* data-plain-bpmf.txt in Resources */ = {isa = PBXBuildFile; fileRef = 6AD7CBC715FE555000691B5B /* data-plain-bpmf.txt */; };
		D4E569E527A414CB00AC2CEF /* data.txt in Resources */ = {isa = PBXBuildFile; fileRef = 6A38BBF615FC117A00A8A51F /* data.txt */; };
		D4F0BBDF279AF1AF0071253C /* ArchiveUtil.swift in Sources */ = {isa = PBXBuildFile; fileRef = D4F0BBDE279AF1AF0071253C /* ArchiveUtil.swift */; };
		D4F0BBE1279AF8B30071253C /* AppDelegate.swift in Sources */ = {isa = PBXBuildFile; fileRef = D4F0BBE0279AF8B30071253C /* AppDelegate.swift */; };
		D4F0BBE4279B08900071253C /* BundleTranslocate.m in Sources */ = {isa = PBXBuildFile; fileRef = D4F0BBE3279B08900071253C /* BundleTranslocate.m */; };
		D4F0BBE7279B14C20071253C /* Credits.rtf in Resources */ = {isa = PBXBuildFile; fileRef = D4F0BBE9279B14C20071253C /* Credits.rtf */; };
/* End PBXBuildFile section */

/* Begin PBXContainerItemProxy section */
		6A38BC2515FC131100A8A51F /* PBXContainerItemProxy */ = {
			isa = PBXContainerItemProxy;
			containerPortal = 6A0D4E9415FC0CFA00ABF4B3 /* Project object */;
			proxyType = 1;
			remoteGlobalIDString = 6A38BC2115FC12FD00A8A51F;
			remoteInfo = Data;
		};
		6ACA420015FC1DCC00935EF6 /* PBXContainerItemProxy */ = {
			isa = PBXContainerItemProxy;
			containerPortal = 6A0D4E9415FC0CFA00ABF4B3 /* Project object */;
			proxyType = 1;
			remoteGlobalIDString = 6A0D4EA115FC0D2D00ABF4B3;
			remoteInfo = McBopomofo;
		};
		D485D3BA2796A8A000657FF3 /* PBXContainerItemProxy */ = {
			isa = PBXContainerItemProxy;
			containerPortal = 6A0D4E9415FC0CFA00ABF4B3 /* Project object */;
			proxyType = 1;
			remoteGlobalIDString = 6A0D4EA115FC0D2D00ABF4B3;
			remoteInfo = McBopomofo;
		};
/* End PBXContainerItemProxy section */

/* Begin PBXFileReference section */
		6A0D4EA215FC0D2D00ABF4B3 /* McBopomofo.app */ = {isa = PBXFileReference; explicitFileType = wrapper.application; includeInIndex = 0; path = McBopomofo.app; sourceTree = BUILT_PRODUCTS_DIR; };
		6A0D4EEF15FC0DA600ABF4B3 /* Bopomofo.tiff */ = {isa = PBXFileReference; lastKnownFileType = image.tiff; path = Bopomofo.tiff; sourceTree = "<group>"; };
		6A0D4EF015FC0DA600ABF4B3 /* Bopomofo@2x.tiff */ = {isa = PBXFileReference; lastKnownFileType = image.tiff; path = "Bopomofo@2x.tiff"; sourceTree = "<group>"; };
		6A0D4EF515FC0DA600ABF4B3 /* McBopomofo-Info.plist */ = {isa = PBXFileReference; fileEncoding = 4; lastKnownFileType = text.plist.xml; path = "McBopomofo-Info.plist"; sourceTree = "<group>"; };
		6A0D4EF615FC0DA600ABF4B3 /* McBopomofo-Prefix.pch */ = {isa = PBXFileReference; fileEncoding = 4; lastKnownFileType = sourcecode.c.h; path = "McBopomofo-Prefix.pch"; sourceTree = "<group>"; };
		6A0D4F1415FC0EB100ABF4B3 /* Bigram.h */ = {isa = PBXFileReference; fileEncoding = 4; lastKnownFileType = sourcecode.c.h; path = Bigram.h; sourceTree = "<group>"; };
		6A0D4F1515FC0EB100ABF4B3 /* BlockReadingBuilder.h */ = {isa = PBXFileReference; fileEncoding = 4; lastKnownFileType = sourcecode.c.h; path = BlockReadingBuilder.h; sourceTree = "<group>"; };
		6A0D4F1615FC0EB100ABF4B3 /* Gramambular.h */ = {isa = PBXFileReference; fileEncoding = 4; lastKnownFileType = sourcecode.c.h; path = Gramambular.h; sourceTree = "<group>"; };
		6A0D4F1715FC0EB100ABF4B3 /* Grid.h */ = {isa = PBXFileReference; fileEncoding = 4; lastKnownFileType = sourcecode.c.h; path = Grid.h; sourceTree = "<group>"; };
		6A0D4F1815FC0EB100ABF4B3 /* KeyValuePair.h */ = {isa = PBXFileReference; fileEncoding = 4; lastKnownFileType = sourcecode.c.h; path = KeyValuePair.h; sourceTree = "<group>"; };
		6A0D4F1915FC0EB100ABF4B3 /* LanguageModel.h */ = {isa = PBXFileReference; fileEncoding = 4; lastKnownFileType = sourcecode.c.h; path = LanguageModel.h; sourceTree = "<group>"; };
		6A0D4F1A15FC0EB100ABF4B3 /* Node.h */ = {isa = PBXFileReference; fileEncoding = 4; lastKnownFileType = sourcecode.c.h; path = Node.h; sourceTree = "<group>"; };
		6A0D4F1B15FC0EB100ABF4B3 /* NodeAnchor.h */ = {isa = PBXFileReference; fileEncoding = 4; lastKnownFileType = sourcecode.c.h; path = NodeAnchor.h; sourceTree = "<group>"; };
		6A0D4F1C15FC0EB100ABF4B3 /* Span.h */ = {isa = PBXFileReference; fileEncoding = 4; lastKnownFileType = sourcecode.c.h; path = Span.h; sourceTree = "<group>"; };
		6A0D4F1D15FC0EB100ABF4B3 /* Unigram.h */ = {isa = PBXFileReference; fileEncoding = 4; lastKnownFileType = sourcecode.c.h; path = Unigram.h; sourceTree = "<group>"; };
		6A0D4F1E15FC0EB100ABF4B3 /* Walker.h */ = {isa = PBXFileReference; fileEncoding = 4; lastKnownFileType = sourcecode.c.h; path = Walker.h; sourceTree = "<group>"; };
		6A0D4F2015FC0EB100ABF4B3 /* Mandarin.cpp */ = {isa = PBXFileReference; fileEncoding = 4; lastKnownFileType = sourcecode.cpp.cpp; path = Mandarin.cpp; sourceTree = "<group>"; };
		6A0D4F2115FC0EB100ABF4B3 /* Mandarin.h */ = {isa = PBXFileReference; fileEncoding = 4; lastKnownFileType = sourcecode.c.h; path = Mandarin.h; sourceTree = "<group>"; };
		6A0D4F5615FC0EF900ABF4B3 /* zh-Hant */ = {isa = PBXFileReference; lastKnownFileType = file.xib; name = "zh-Hant"; path = "Source/zh-Hant.lproj/preferences.xib"; sourceTree = "<group>"; };
		6A15B32421A51F2300B92CD3 /* Base */ = {isa = PBXFileReference; lastKnownFileType = file.xib; name = Base; path = Base.lproj/MainMenu.xib; sourceTree = "<group>"; };
		6A15B32521A51F2300B92CD3 /* Base */ = {isa = PBXFileReference; lastKnownFileType = file.xib; name = Base; path = Base.lproj/MainMenu.xib; sourceTree = "<group>"; };
		6A15B32721A51F2300B92CD3 /* Base */ = {isa = PBXFileReference; lastKnownFileType = file.xib; name = Base; path = Source/Base.lproj/preferences.xib; sourceTree = "<group>"; };
		6A187E2916004C7300466B2E /* zh-Hant */ = {isa = PBXFileReference; lastKnownFileType = file.xib; name = "zh-Hant"; path = "zh-Hant.lproj/MainMenu.xib"; sourceTree = "<group>"; };
		6A225A1E23679F2600F685C6 /* NotarizedArchives */ = {isa = PBXFileReference; lastKnownFileType = folder; path = NotarizedArchives; sourceTree = "<group>"; };
		6A2E40F5253A69DA00D1AE1D /* Images.xcassets */ = {isa = PBXFileReference; lastKnownFileType = folder.assetcatalog; path = Images.xcassets; sourceTree = "<group>"; };
		6A38BBF615FC117A00A8A51F /* data.txt */ = {isa = PBXFileReference; fileEncoding = 4; lastKnownFileType = text; path = data.txt; sourceTree = "<group>"; };
		6A6ED1642797650A0012872E /* Base */ = {isa = PBXFileReference; lastKnownFileType = text; name = Base; path = "Base.lproj/template-phrases-replacement.txt"; sourceTree = "<group>"; };
		6A6ED1662797650A0012872E /* Base */ = {isa = PBXFileReference; lastKnownFileType = text; name = Base; path = "Base.lproj/template-data.txt"; sourceTree = "<group>"; };
		6A6ED1682797650A0012872E /* Base */ = {isa = PBXFileReference; lastKnownFileType = text; name = Base; path = "Base.lproj/template-exclude-phrases-plain-bpmf.txt"; sourceTree = "<group>"; };
		6A6ED16A2797650A0012872E /* Base */ = {isa = PBXFileReference; lastKnownFileType = text; name = Base; path = "Base.lproj/template-exclude-phrases.txt"; sourceTree = "<group>"; };
		6A6ED16F279765100012872E /* zh-Hant */ = {isa = PBXFileReference; lastKnownFileType = text; name = "zh-Hant"; path = "zh-Hant.lproj/template-data.txt"; sourceTree = "<group>"; };
		6A6ED170279765140012872E /* zh-Hant */ = {isa = PBXFileReference; lastKnownFileType = text; name = "zh-Hant"; path = "zh-Hant.lproj/template-exclude-phrases-plain-bpmf.txt"; sourceTree = "<group>"; };
		6A6ED171279765170012872E /* zh-Hant */ = {isa = PBXFileReference; lastKnownFileType = text; name = "zh-Hant"; path = "zh-Hant.lproj/template-exclude-phrases.txt"; sourceTree = "<group>"; };
		6A6ED1722797651A0012872E /* zh-Hant */ = {isa = PBXFileReference; lastKnownFileType = text; name = "zh-Hant"; path = "zh-Hant.lproj/template-phrases-replacement.txt"; sourceTree = "<group>"; };
		6A93050C279877FF00D370DA /* McBopomofoInstaller-Bridging-Header.h */ = {isa = PBXFileReference; lastKnownFileType = sourcecode.c.h; path = "McBopomofoInstaller-Bridging-Header.h"; sourceTree = "<group>"; };
		6ACA41CB15FC1D7500935EF6 /* McBopomofoInstaller.app */ = {isa = PBXFileReference; explicitFileType = wrapper.application; includeInIndex = 0; path = McBopomofoInstaller.app; sourceTree = BUILT_PRODUCTS_DIR; };
		6ACA41EB15FC1D9000935EF6 /* en */ = {isa = PBXFileReference; lastKnownFileType = text.plist.strings; name = en; path = en.lproj/InfoPlist.strings; sourceTree = "<group>"; };
		6ACA41ED15FC1D9000935EF6 /* en */ = {isa = PBXFileReference; lastKnownFileType = text.rtf; name = en; path = en.lproj/License.rtf; sourceTree = "<group>"; };
		6ACA41EF15FC1D9000935EF6 /* en */ = {isa = PBXFileReference; lastKnownFileType = text.plist.strings; name = en; path = en.lproj/Localizable.strings; sourceTree = "<group>"; };
		6ACA41F215FC1D9000935EF6 /* Installer-Info.plist */ = {isa = PBXFileReference; fileEncoding = 4; lastKnownFileType = text.plist.xml; name = "Installer-Info.plist"; path = "Source/Installer/Installer-Info.plist"; sourceTree = SOURCE_ROOT; };
		6ACA41F315FC1D9000935EF6 /* Installer-Prefix.pch */ = {isa = PBXFileReference; fileEncoding = 4; lastKnownFileType = sourcecode.c.h; name = "Installer-Prefix.pch"; path = "Source/Installer/Installer-Prefix.pch"; sourceTree = SOURCE_ROOT; };
		6ACA41F515FC1D9000935EF6 /* zh-Hant */ = {isa = PBXFileReference; lastKnownFileType = text.plist.strings; name = "zh-Hant"; path = "zh-Hant.lproj/InfoPlist.strings"; sourceTree = "<group>"; };
		6ACA41F615FC1D9000935EF6 /* zh-Hant */ = {isa = PBXFileReference; lastKnownFileType = text.rtf; name = "zh-Hant"; path = "zh-Hant.lproj/License.rtf"; sourceTree = "<group>"; };
		6ACA41F715FC1D9000935EF6 /* zh-Hant */ = {isa = PBXFileReference; lastKnownFileType = text.plist.strings; name = "zh-Hant"; path = "zh-Hant.lproj/Localizable.strings"; sourceTree = "<group>"; };
		6ACA41F815FC1D9000935EF6 /* zh-Hant */ = {isa = PBXFileReference; lastKnownFileType = file.xib; name = "zh-Hant"; path = "zh-Hant.lproj/MainMenu.xib"; sourceTree = "<group>"; };
		6ACC3D3C27914AAB00F1B140 /* KeyValueBlobReader.h */ = {isa = PBXFileReference; fileEncoding = 4; lastKnownFileType = sourcecode.c.h; path = KeyValueBlobReader.h; sourceTree = "<group>"; };
		6ACC3D3E27914F2400F1B140 /* KeyValueBlobReader.cpp */ = {isa = PBXFileReference; fileEncoding = 4; lastKnownFileType = sourcecode.cpp.cpp; path = KeyValueBlobReader.cpp; sourceTree = "<group>"; };
		6ACC3D402793701600F1B140 /* ParselessPhraseDB.cpp */ = {isa = PBXFileReference; fileEncoding = 4; lastKnownFileType = sourcecode.cpp.cpp; path = ParselessPhraseDB.cpp; sourceTree = "<group>"; };
		6ACC3D412793701600F1B140 /* ParselessPhraseDB.h */ = {isa = PBXFileReference; fileEncoding = 4; lastKnownFileType = sourcecode.c.h; path = ParselessPhraseDB.h; sourceTree = "<group>"; };
		6ACC3D422793701600F1B140 /* ParselessLM.cpp */ = {isa = PBXFileReference; fileEncoding = 4; lastKnownFileType = sourcecode.cpp.cpp; path = ParselessLM.cpp; sourceTree = "<group>"; };
		6ACC3D432793701600F1B140 /* ParselessLM.h */ = {isa = PBXFileReference; fileEncoding = 4; lastKnownFileType = sourcecode.c.h; path = ParselessLM.h; sourceTree = "<group>"; };
		6AD7CBC715FE555000691B5B /* data-plain-bpmf.txt */ = {isa = PBXFileReference; fileEncoding = 4; lastKnownFileType = text; path = "data-plain-bpmf.txt"; sourceTree = "<group>"; };
		6AE210B015FC63CC003659FE /* PlainBopomofo.tiff */ = {isa = PBXFileReference; lastKnownFileType = image.tiff; path = PlainBopomofo.tiff; sourceTree = "<group>"; };
		6AE210B115FC63CC003659FE /* PlainBopomofo@2x.tiff */ = {isa = PBXFileReference; lastKnownFileType = image.tiff; path = "PlainBopomofo@2x.tiff"; sourceTree = "<group>"; };
		6AFF97F0253B299E007F1C49 /* NonModalAlertWindowController.xib */ = {isa = PBXFileReference; fileEncoding = 4; lastKnownFileType = file.xib; path = NonModalAlertWindowController.xib; sourceTree = "<group>"; };
		D41355D6278D7409005E5CBD /* LanguageModelManager.h */ = {isa = PBXFileReference; lastKnownFileType = sourcecode.c.h; path = LanguageModelManager.h; sourceTree = "<group>"; };
		D41355D7278D7409005E5CBD /* LanguageModelManager.mm */ = {isa = PBXFileReference; lastKnownFileType = sourcecode.cpp.objcpp; path = LanguageModelManager.mm; sourceTree = "<group>"; };
		D41355D9278E6D17005E5CBD /* McBopomofoLM.cpp */ = {isa = PBXFileReference; lastKnownFileType = sourcecode.cpp.cpp; path = McBopomofoLM.cpp; sourceTree = "<group>"; };
		D41355DA278E6D17005E5CBD /* McBopomofoLM.h */ = {isa = PBXFileReference; lastKnownFileType = sourcecode.c.h; path = McBopomofoLM.h; sourceTree = "<group>"; };
		D41355DC278EA3ED005E5CBD /* UserPhrasesLM.cpp */ = {isa = PBXFileReference; lastKnownFileType = sourcecode.cpp.cpp; path = UserPhrasesLM.cpp; sourceTree = "<group>"; };
		D41355DD278EA3ED005E5CBD /* UserPhrasesLM.h */ = {isa = PBXFileReference; lastKnownFileType = sourcecode.c.h; path = UserPhrasesLM.h; sourceTree = "<group>"; };
		D427A9BF25ED28CC005D43E0 /* McBopomofo-Bridging-Header.h */ = {isa = PBXFileReference; lastKnownFileType = sourcecode.c.h; path = "McBopomofo-Bridging-Header.h"; sourceTree = "<group>"; };
		D427F768278C9D0D004A2160 /* CandidateUI */ = {isa = PBXFileReference; lastKnownFileType = wrapper; name = CandidateUI; path = Packages/CandidateUI; sourceTree = "<group>"; };
		D427F76B278CA1BA004A2160 /* AppDelegate.swift */ = {isa = PBXFileReference; lastKnownFileType = sourcecode.swift; path = AppDelegate.swift; sourceTree = "<group>"; };
		D427F7A727905E43004A2160 /* TooltipUI */ = {isa = PBXFileReference; lastKnownFileType = wrapper; name = TooltipUI; path = Packages/TooltipUI; sourceTree = "<group>"; };
		D427F7AC27907B7E004A2160 /* NotifierUI */ = {isa = PBXFileReference; lastKnownFileType = wrapper; name = NotifierUI; path = Packages/NotifierUI; sourceTree = "<group>"; };
		D427F7B2279086B5004A2160 /* InputSourceHelper */ = {isa = PBXFileReference; lastKnownFileType = wrapper; name = InputSourceHelper; path = Packages/InputSourceHelper; sourceTree = "<group>"; };
		D427F7BF27908EAC004A2160 /* OpenCCBridge */ = {isa = PBXFileReference; lastKnownFileType = wrapper; name = OpenCCBridge; path = Packages/OpenCCBridge; sourceTree = "<group>"; };
		D44FB74427915555003C80A6 /* Preferences.swift */ = {isa = PBXFileReference; lastKnownFileType = sourcecode.swift; path = Preferences.swift; sourceTree = "<group>"; };
		D44FB7482791B346003C80A6 /* VXHanConvert */ = {isa = PBXFileReference; lastKnownFileType = wrapper; name = VXHanConvert; path = Packages/VXHanConvert; sourceTree = "<group>"; };
		D44FB74B2792189A003C80A6 /* PhraseReplacementMap.cpp */ = {isa = PBXFileReference; lastKnownFileType = sourcecode.cpp.cpp; path = PhraseReplacementMap.cpp; sourceTree = "<group>"; };
		D44FB74C2792189A003C80A6 /* PhraseReplacementMap.h */ = {isa = PBXFileReference; lastKnownFileType = sourcecode.c.h; path = PhraseReplacementMap.h; sourceTree = "<group>"; };
		D456576D279E4F7B00DF6BC9 /* KeyHandlerInput.swift */ = {isa = PBXFileReference; lastKnownFileType = sourcecode.swift; path = KeyHandlerInput.swift; sourceTree = "<group>"; };
		D461B791279DAC010070E734 /* InputState.swift */ = {isa = PBXFileReference; lastKnownFileType = sourcecode.swift; path = InputState.swift; sourceTree = "<group>"; };
		D47B92BF27972AC800458394 /* main.swift */ = {isa = PBXFileReference; lastKnownFileType = sourcecode.swift; path = main.swift; sourceTree = "<group>"; };
		D47D73A327A5D43900255A50 /* KeyHandlerBopomofoTests.swift */ = {isa = PBXFileReference; lastKnownFileType = sourcecode.swift; path = KeyHandlerBopomofoTests.swift; sourceTree = "<group>"; };
		D47D73A727A6C84F00255A50 /* associated-phrases.cin */ = {isa = PBXFileReference; fileEncoding = 4; lastKnownFileType = text; path = "associated-phrases.cin"; sourceTree = "<group>"; };
		D47D73AA27A6CAE600255A50 /* AssociatedPhrases.cpp */ = {isa = PBXFileReference; lastKnownFileType = sourcecode.cpp.cpp; path = AssociatedPhrases.cpp; sourceTree = "<group>"; };
		D47D73AB27A6CAE600255A50 /* AssociatedPhrases.h */ = {isa = PBXFileReference; lastKnownFileType = sourcecode.c.h; path = AssociatedPhrases.h; sourceTree = "<group>"; };
		D47D73C027A71FFA00255A50 /* FSEventStreamHelper */ = {isa = PBXFileReference; lastKnownFileType = wrapper; name = FSEventStreamHelper; path = Packages/FSEventStreamHelper; sourceTree = "<group>"; };
		D47F7DCD278BFB57002F9DD7 /* PreferencesWindowController.swift */ = {isa = PBXFileReference; lastKnownFileType = sourcecode.swift; path = PreferencesWindowController.swift; sourceTree = "<group>"; };
		D47F7DCF278C0897002F9DD7 /* NonModalAlertWindowController.swift */ = {isa = PBXFileReference; lastKnownFileType = sourcecode.swift; path = NonModalAlertWindowController.swift; sourceTree = "<group>"; };
		D47F7DD1278C1263002F9DD7 /* UserOverrideModel.h */ = {isa = PBXFileReference; fileEncoding = 4; lastKnownFileType = sourcecode.c.h; path = UserOverrideModel.h; sourceTree = "<group>"; };
		D47F7DD2278C1263002F9DD7 /* UserOverrideModel.cpp */ = {isa = PBXFileReference; fileEncoding = 4; lastKnownFileType = sourcecode.cpp.cpp; path = UserOverrideModel.cpp; sourceTree = "<group>"; };
		D485D3B62796A8A000657FF3 /* McBopomofoTests.xctest */ = {isa = PBXFileReference; explicitFileType = wrapper.cfbundle; includeInIndex = 0; path = McBopomofoTests.xctest; sourceTree = BUILT_PRODUCTS_DIR; };
		D485D3B82796A8A000657FF3 /* PreferencesTests.swift */ = {isa = PBXFileReference; lastKnownFileType = sourcecode.swift; path = PreferencesTests.swift; sourceTree = "<group>"; };
		D485D3BF2796CE3200657FF3 /* VersionUpdateTests.swift */ = {isa = PBXFileReference; lastKnownFileType = sourcecode.swift; path = VersionUpdateTests.swift; sourceTree = "<group>"; };
		D495583A27A5C6C4006ADE1C /* LanguageModelManager+Privates.h */ = {isa = PBXFileReference; lastKnownFileType = sourcecode.c.h; path = "LanguageModelManager+Privates.h"; sourceTree = "<group>"; };
		D4A13D5927A59D5C003BE359 /* InputMethodController.swift */ = {isa = PBXFileReference; lastKnownFileType = sourcecode.swift; path = InputMethodController.swift; sourceTree = "<group>"; };
<<<<<<< HEAD
		D4C9CAAF27AAC8EC0058DFEA /* NSStringUtils */ = {isa = PBXFileReference; lastKnownFileType = wrapper; name = NSStringUtils; path = Packages/NSStringUtils; sourceTree = "<group>"; };
=======
		D4A8E43527A9E982002F7A07 /* KeyHandlerPlainBopomofoTests.swift */ = {isa = PBXFileReference; lastKnownFileType = sourcecode.swift; path = KeyHandlerPlainBopomofoTests.swift; sourceTree = "<group>"; };
>>>>>>> 2e595bd6
		D4E33D8927A838CF006DB1CF /* Base */ = {isa = PBXFileReference; lastKnownFileType = text.plist.strings; name = Base; path = Base.lproj/Localizable.strings; sourceTree = "<group>"; };
		D4E33D8B27A838D5006DB1CF /* en */ = {isa = PBXFileReference; lastKnownFileType = text.plist.strings; name = en; path = en.lproj/Localizable.strings; sourceTree = "<group>"; };
		D4E33D8C27A838D8006DB1CF /* zh-Hant */ = {isa = PBXFileReference; lastKnownFileType = text.plist.strings; name = "zh-Hant"; path = "zh-Hant.lproj/Localizable.strings"; sourceTree = "<group>"; };
		D4E33D8E27A838F0006DB1CF /* Base */ = {isa = PBXFileReference; lastKnownFileType = text.plist.strings; name = Base; path = Base.lproj/InfoPlist.strings; sourceTree = "<group>"; };
		D4E33D9027A838F4006DB1CF /* en */ = {isa = PBXFileReference; lastKnownFileType = text.plist.strings; name = en; path = en.lproj/InfoPlist.strings; sourceTree = "<group>"; };
		D4E33D9127A838F7006DB1CF /* zh-Hant */ = {isa = PBXFileReference; lastKnownFileType = text.plist.strings; name = "zh-Hant"; path = "zh-Hant.lproj/InfoPlist.strings"; sourceTree = "<group>"; };
		D4E569DA27A34CC100AC2CEF /* KeyHandler.h */ = {isa = PBXFileReference; lastKnownFileType = sourcecode.c.h; path = KeyHandler.h; sourceTree = "<group>"; };
		D4E569DB27A34CC100AC2CEF /* KeyHandler.mm */ = {isa = PBXFileReference; lastKnownFileType = sourcecode.cpp.objcpp; path = KeyHandler.mm; sourceTree = "<group>"; };
		D4F0BBDE279AF1AF0071253C /* ArchiveUtil.swift */ = {isa = PBXFileReference; lastKnownFileType = sourcecode.swift; path = ArchiveUtil.swift; sourceTree = "<group>"; };
		D4F0BBE0279AF8B30071253C /* AppDelegate.swift */ = {isa = PBXFileReference; lastKnownFileType = sourcecode.swift; path = AppDelegate.swift; sourceTree = "<group>"; };
		D4F0BBE2279B08900071253C /* BundleTranslocate.h */ = {isa = PBXFileReference; lastKnownFileType = sourcecode.c.h; path = BundleTranslocate.h; sourceTree = "<group>"; };
		D4F0BBE3279B08900071253C /* BundleTranslocate.m */ = {isa = PBXFileReference; lastKnownFileType = sourcecode.c.objc; path = BundleTranslocate.m; sourceTree = "<group>"; };
		D4F0BBE8279B14C20071253C /* Base */ = {isa = PBXFileReference; lastKnownFileType = text.rtf; name = Base; path = Base.lproj/Credits.rtf; sourceTree = "<group>"; };
		D4F0BBEA279B14CB0071253C /* en */ = {isa = PBXFileReference; lastKnownFileType = text.rtf; name = en; path = en.lproj/Credits.rtf; sourceTree = "<group>"; };
		D4F0BBEB279B14D00071253C /* zh-Hant */ = {isa = PBXFileReference; lastKnownFileType = text.rtf; name = "zh-Hant"; path = "zh-Hant.lproj/Credits.rtf"; sourceTree = "<group>"; };
/* End PBXFileReference section */

/* Begin PBXFrameworksBuildPhase section */
		6A0D4E9F15FC0D2D00ABF4B3 /* Frameworks */ = {
			isa = PBXFrameworksBuildPhase;
			buildActionMask = 2147483647;
			files = (
				D427F7B4279086DC004A2160 /* InputSourceHelper in Frameworks */,
				D427F7C127908EFC004A2160 /* OpenCCBridge in Frameworks */,
				D44FB74A2791B829003C80A6 /* VXHanConvert in Frameworks */,
				D427F7A927905E90004A2160 /* TooltipUI in Frameworks */,
				D47D73C327A7200500255A50 /* FSEventStreamHelper in Frameworks */,
				D427F76A278C9E29004A2160 /* CandidateUI in Frameworks */,
				D4C9CAB127AAC9690058DFEA /* NSStringUtils in Frameworks */,
				D427F7AE27907B8A004A2160 /* NotifierUI in Frameworks */,
			);
			runOnlyForDeploymentPostprocessing = 0;
		};
		6ACA41C815FC1D7500935EF6 /* Frameworks */ = {
			isa = PBXFrameworksBuildPhase;
			buildActionMask = 2147483647;
			files = (
				D427F7B6279086F6004A2160 /* InputSourceHelper in Frameworks */,
			);
			runOnlyForDeploymentPostprocessing = 0;
		};
		D485D3B32796A8A000657FF3 /* Frameworks */ = {
			isa = PBXFrameworksBuildPhase;
			buildActionMask = 2147483647;
			files = (
			);
			runOnlyForDeploymentPostprocessing = 0;
		};
/* End PBXFrameworksBuildPhase section */

/* Begin PBXGroup section */
		6A0D4E9215FC0CFA00ABF4B3 = {
			isa = PBXGroup;
			children = (
				D427F766278C9CBD004A2160 /* Packages */,
				6A0D4EC215FC0D3C00ABF4B3 /* Source */,
				D485D3B72796A8A000657FF3 /* McBopomofoTests */,
				6A0D4EA315FC0D2D00ABF4B3 /* Products */,
				D47D73C127A7200500255A50 /* Frameworks */,
			);
			sourceTree = "<group>";
		};
		6A0D4EA315FC0D2D00ABF4B3 /* Products */ = {
			isa = PBXGroup;
			children = (
				6A0D4EA215FC0D2D00ABF4B3 /* McBopomofo.app */,
				6ACA41CB15FC1D7500935EF6 /* McBopomofoInstaller.app */,
				D485D3B62796A8A000657FF3 /* McBopomofoTests.xctest */,
			);
			name = Products;
			sourceTree = "<group>";
		};
		6A0D4EC215FC0D3C00ABF4B3 /* Source */ = {
			isa = PBXGroup;
			children = (
				6A38BBDD15FC115800A8A51F /* Data */,
				6A0D4F1215FC0EB100ABF4B3 /* Engine */,
				6ACA41E715FC1D9000935EF6 /* Installer */,
				6A0D4F4715FC0EB900ABF4B3 /* Resources */,
				D4A13D5927A59D5C003BE359 /* InputMethodController.swift */,
				D41355D6278D7409005E5CBD /* LanguageModelManager.h */,
				D495583A27A5C6C4006ADE1C /* LanguageModelManager+Privates.h */,
				D41355D7278D7409005E5CBD /* LanguageModelManager.mm */,
				D4E569DA27A34CC100AC2CEF /* KeyHandler.h */,
				D4E569DB27A34CC100AC2CEF /* KeyHandler.mm */,
				D456576D279E4F7B00DF6BC9 /* KeyHandlerInput.swift */,
				D461B791279DAC010070E734 /* InputState.swift */,
				D427F76B278CA1BA004A2160 /* AppDelegate.swift */,
				D44FB74427915555003C80A6 /* Preferences.swift */,
				D47F7DCF278C0897002F9DD7 /* NonModalAlertWindowController.swift */,
				D47F7DCD278BFB57002F9DD7 /* PreferencesWindowController.swift */,
				D47B92BF27972AC800458394 /* main.swift */,
				6A0D4EF615FC0DA600ABF4B3 /* McBopomofo-Prefix.pch */,
				D427A9BF25ED28CC005D43E0 /* McBopomofo-Bridging-Header.h */,
			);
			path = Source;
			sourceTree = "<group>";
		};
		6A0D4EEE15FC0DA600ABF4B3 /* Images */ = {
			isa = PBXGroup;
			children = (
				6A2E40F5253A69DA00D1AE1D /* Images.xcassets */,
				6A0D4EEF15FC0DA600ABF4B3 /* Bopomofo.tiff */,
				6A0D4EF015FC0DA600ABF4B3 /* Bopomofo@2x.tiff */,
				6AE210B015FC63CC003659FE /* PlainBopomofo.tiff */,
				6AE210B115FC63CC003659FE /* PlainBopomofo@2x.tiff */,
			);
			path = Images;
			sourceTree = "<group>";
		};
		6A0D4F1215FC0EB100ABF4B3 /* Engine */ = {
			isa = PBXGroup;
			children = (
				6A0D4F1315FC0EB100ABF4B3 /* Gramambular */,
				6A0D4F1F15FC0EB100ABF4B3 /* Mandarin */,
				6ACC3D3E27914F2400F1B140 /* KeyValueBlobReader.cpp */,
				6ACC3D3C27914AAB00F1B140 /* KeyValueBlobReader.h */,
				D41355DC278EA3ED005E5CBD /* UserPhrasesLM.cpp */,
				D41355DD278EA3ED005E5CBD /* UserPhrasesLM.h */,
				6ACC3D422793701600F1B140 /* ParselessLM.cpp */,
				6ACC3D432793701600F1B140 /* ParselessLM.h */,
				6ACC3D402793701600F1B140 /* ParselessPhraseDB.cpp */,
				6ACC3D412793701600F1B140 /* ParselessPhraseDB.h */,
				D44FB74B2792189A003C80A6 /* PhraseReplacementMap.cpp */,
				D44FB74C2792189A003C80A6 /* PhraseReplacementMap.h */,
				D41355D9278E6D17005E5CBD /* McBopomofoLM.cpp */,
				D41355DA278E6D17005E5CBD /* McBopomofoLM.h */,
				D47F7DD2278C1263002F9DD7 /* UserOverrideModel.cpp */,
				D47F7DD1278C1263002F9DD7 /* UserOverrideModel.h */,
				D47D73AA27A6CAE600255A50 /* AssociatedPhrases.cpp */,
				D47D73AB27A6CAE600255A50 /* AssociatedPhrases.h */,
			);
			path = Engine;
			sourceTree = "<group>";
		};
		6A0D4F1315FC0EB100ABF4B3 /* Gramambular */ = {
			isa = PBXGroup;
			children = (
				6A0D4F1415FC0EB100ABF4B3 /* Bigram.h */,
				6A0D4F1515FC0EB100ABF4B3 /* BlockReadingBuilder.h */,
				6A0D4F1615FC0EB100ABF4B3 /* Gramambular.h */,
				6A0D4F1715FC0EB100ABF4B3 /* Grid.h */,
				6A0D4F1815FC0EB100ABF4B3 /* KeyValuePair.h */,
				6A0D4F1915FC0EB100ABF4B3 /* LanguageModel.h */,
				6A0D4F1A15FC0EB100ABF4B3 /* Node.h */,
				6A0D4F1B15FC0EB100ABF4B3 /* NodeAnchor.h */,
				6A0D4F1C15FC0EB100ABF4B3 /* Span.h */,
				6A0D4F1D15FC0EB100ABF4B3 /* Unigram.h */,
				6A0D4F1E15FC0EB100ABF4B3 /* Walker.h */,
			);
			path = Gramambular;
			sourceTree = "<group>";
		};
		6A0D4F1F15FC0EB100ABF4B3 /* Mandarin */ = {
			isa = PBXGroup;
			children = (
				6A0D4F2015FC0EB100ABF4B3 /* Mandarin.cpp */,
				6A0D4F2115FC0EB100ABF4B3 /* Mandarin.h */,
			);
			path = Mandarin;
			sourceTree = "<group>";
		};
		6A0D4F4715FC0EB900ABF4B3 /* Resources */ = {
			isa = PBXGroup;
			children = (
				D4F0BBE9279B14C20071253C /* Credits.rtf */,
				6A6ED162279764CD0012872E /* Custom Phrase Templates */,
				6AFF97F0253B299E007F1C49 /* NonModalAlertWindowController.xib */,
				6A0D4EEE15FC0DA600ABF4B3 /* Images */,
				6A0D4EF515FC0DA600ABF4B3 /* McBopomofo-Info.plist */,
				D4E33D8D27A838F0006DB1CF /* InfoPlist.strings */,
				D4E33D8827A838CF006DB1CF /* Localizable.strings */,
				6A187E2816004C5900466B2E /* MainMenu.xib */,
				6A0D4F4E15FC0EE100ABF4B3 /* preferences.xib */,
			);
			name = Resources;
			sourceTree = "<group>";
		};
		6A38BBDD15FC115800A8A51F /* Data */ = {
			isa = PBXGroup;
			children = (
				D47D73A727A6C84F00255A50 /* associated-phrases.cin */,
				6A38BBF615FC117A00A8A51F /* data.txt */,
				6AD7CBC715FE555000691B5B /* data-plain-bpmf.txt */,
			);
			path = Data;
			sourceTree = "<group>";
		};
		6A6ED162279764CD0012872E /* Custom Phrase Templates */ = {
			isa = PBXGroup;
			children = (
				6A6ED1652797650A0012872E /* template-data.txt */,
				6A6ED1672797650A0012872E /* template-exclude-phrases-plain-bpmf.txt */,
				6A6ED1692797650A0012872E /* template-exclude-phrases.txt */,
				6A6ED1632797650A0012872E /* template-phrases-replacement.txt */,
			);
			name = "Custom Phrase Templates";
			sourceTree = "<group>";
		};
		6ACA41E715FC1D9000935EF6 /* Installer */ = {
			isa = PBXGroup;
			children = (
				D4F0BBE0279AF8B30071253C /* AppDelegate.swift */,
				D4F0BBDE279AF1AF0071253C /* ArchiveUtil.swift */,
				6A225A1E23679F2600F685C6 /* NotarizedArchives */,
				6ACA41EA15FC1D9000935EF6 /* InfoPlist.strings */,
				6ACA41EC15FC1D9000935EF6 /* License.rtf */,
				6ACA41EE15FC1D9000935EF6 /* Localizable.strings */,
				6ACA41F015FC1D9000935EF6 /* MainMenu.xib */,
				6ACA41F215FC1D9000935EF6 /* Installer-Info.plist */,
				6ACA41F315FC1D9000935EF6 /* Installer-Prefix.pch */,
				6A93050C279877FF00D370DA /* McBopomofoInstaller-Bridging-Header.h */,
				D4F0BBE2279B08900071253C /* BundleTranslocate.h */,
				D4F0BBE3279B08900071253C /* BundleTranslocate.m */,
			);
			path = Installer;
			sourceTree = "<group>";
		};
		D427F766278C9CBD004A2160 /* Packages */ = {
			isa = PBXGroup;
			children = (
				D427F768278C9D0D004A2160 /* CandidateUI */,
				D427F7A727905E43004A2160 /* TooltipUI */,
				D427F7AC27907B7E004A2160 /* NotifierUI */,
				D427F7B2279086B5004A2160 /* InputSourceHelper */,
				D427F7BF27908EAC004A2160 /* OpenCCBridge */,
				D44FB7482791B346003C80A6 /* VXHanConvert */,
				D47D73C027A71FFA00255A50 /* FSEventStreamHelper */,
				D4C9CAAF27AAC8EC0058DFEA /* NSStringUtils */,
			);
			name = Packages;
			sourceTree = "<group>";
		};
		D47D73C127A7200500255A50 /* Frameworks */ = {
			isa = PBXGroup;
			children = (
			);
			name = Frameworks;
			sourceTree = "<group>";
		};
		D485D3B72796A8A000657FF3 /* McBopomofoTests */ = {
			isa = PBXGroup;
			children = (
				D47D73A327A5D43900255A50 /* KeyHandlerBopomofoTests.swift */,
				D4A8E43527A9E982002F7A07 /* KeyHandlerPlainBopomofoTests.swift */,
				D485D3B82796A8A000657FF3 /* PreferencesTests.swift */,
				D485D3BF2796CE3200657FF3 /* VersionUpdateTests.swift */,
			);
			path = McBopomofoTests;
			sourceTree = "<group>";
		};
/* End PBXGroup section */

/* Begin PBXLegacyTarget section */
		6A38BC2115FC12FD00A8A51F /* Data */ = {
			isa = PBXLegacyTarget;
			buildArgumentsString = "$(ACTION)";
			buildConfigurationList = 6A38BC2215FC12FD00A8A51F /* Build configuration list for PBXLegacyTarget "Data" */;
			buildPhases = (
			);
			buildToolPath = /usr/bin/make;
			buildWorkingDirectory = "$(SRCROOT)/Source/Data";
			dependencies = (
			);
			name = Data;
			passBuildSettingsInEnvironment = 1;
			productName = Data;
		};
/* End PBXLegacyTarget section */

/* Begin PBXNativeTarget section */
		6A0D4EA115FC0D2D00ABF4B3 /* McBopomofo */ = {
			isa = PBXNativeTarget;
			buildConfigurationList = 6A0D4EC015FC0D2E00ABF4B3 /* Build configuration list for PBXNativeTarget "McBopomofo" */;
			buildPhases = (
				6A0D4E9E15FC0D2D00ABF4B3 /* Sources */,
				6A0D4E9F15FC0D2D00ABF4B3 /* Frameworks */,
				6A0D4EA015FC0D2D00ABF4B3 /* Resources */,
			);
			buildRules = (
			);
			dependencies = (
				6A38BC2615FC131100A8A51F /* PBXTargetDependency */,
			);
			name = McBopomofo;
			packageProductDependencies = (
				D427F769278C9E29004A2160 /* CandidateUI */,
				D427F7A827905E90004A2160 /* TooltipUI */,
				D427F7AD27907B8A004A2160 /* NotifierUI */,
				D427F7B3279086DC004A2160 /* InputSourceHelper */,
				D427F7C027908EFC004A2160 /* OpenCCBridge */,
				D44FB7492791B829003C80A6 /* VXHanConvert */,
				D47D73C227A7200500255A50 /* FSEventStreamHelper */,
				D4C9CAB027AAC9690058DFEA /* NSStringUtils */,
			);
			productName = McBopomofo;
			productReference = 6A0D4EA215FC0D2D00ABF4B3 /* McBopomofo.app */;
			productType = "com.apple.product-type.application";
		};
		6ACA41CA15FC1D7500935EF6 /* McBopomofoInstaller */ = {
			isa = PBXNativeTarget;
			buildConfigurationList = 6ACA41E415FC1D7600935EF6 /* Build configuration list for PBXNativeTarget "McBopomofoInstaller" */;
			buildPhases = (
				6ACA41C715FC1D7500935EF6 /* Sources */,
				6ACA41C815FC1D7500935EF6 /* Frameworks */,
				6ACA41C915FC1D7500935EF6 /* Resources */,
				6A225A2023679F5F00F685C6 /* ShellScript */,
			);
			buildRules = (
			);
			dependencies = (
				6ACA420115FC1DCC00935EF6 /* PBXTargetDependency */,
			);
			name = McBopomofoInstaller;
			packageProductDependencies = (
				D427F7B5279086F6004A2160 /* InputSourceHelper */,
			);
			productName = McBopomofoInstaller;
			productReference = 6ACA41CB15FC1D7500935EF6 /* McBopomofoInstaller.app */;
			productType = "com.apple.product-type.application";
		};
		D485D3B52796A8A000657FF3 /* McBopomofoTests */ = {
			isa = PBXNativeTarget;
			buildConfigurationList = D485D3BE2796A8A000657FF3 /* Build configuration list for PBXNativeTarget "McBopomofoTests" */;
			buildPhases = (
				D485D3B22796A8A000657FF3 /* Sources */,
				D485D3B32796A8A000657FF3 /* Frameworks */,
				D485D3B42796A8A000657FF3 /* Resources */,
			);
			buildRules = (
			);
			dependencies = (
				D485D3BB2796A8A000657FF3 /* PBXTargetDependency */,
			);
			name = McBopomofoTests;
			productName = McBopomofoTests;
			productReference = D485D3B62796A8A000657FF3 /* McBopomofoTests.xctest */;
			productType = "com.apple.product-type.bundle.unit-test";
		};
/* End PBXNativeTarget section */

/* Begin PBXProject section */
		6A0D4E9415FC0CFA00ABF4B3 /* Project object */ = {
			isa = PBXProject;
			attributes = {
				LastSwiftUpdateCheck = 1320;
				LastUpgradeCheck = 1310;
				TargetAttributes = {
					6A0D4EA115FC0D2D00ABF4B3 = {
						LastSwiftMigration = 1240;
					};
					6ACA41CA15FC1D7500935EF6 = {
						LastSwiftMigration = 1320;
					};
					D485D3B52796A8A000657FF3 = {
						CreatedOnToolsVersion = 13.2.1;
						LastSwiftMigration = 1320;
						TestTargetID = 6A0D4EA115FC0D2D00ABF4B3;
					};
				};
			};
			buildConfigurationList = 6A0D4E9715FC0CFA00ABF4B3 /* Build configuration list for PBXProject "McBopomofo" */;
			compatibilityVersion = "Xcode 3.2";
			developmentRegion = en;
			hasScannedForEncodings = 0;
			knownRegions = (
				en,
				"zh-Hant",
				Base,
			);
			mainGroup = 6A0D4E9215FC0CFA00ABF4B3;
			packageReferences = (
			);
			productRefGroup = 6A0D4EA315FC0D2D00ABF4B3 /* Products */;
			projectDirPath = "";
			projectRoot = "";
			targets = (
				6A0D4EA115FC0D2D00ABF4B3 /* McBopomofo */,
				6ACA41CA15FC1D7500935EF6 /* McBopomofoInstaller */,
				6A38BC2115FC12FD00A8A51F /* Data */,
				D485D3B52796A8A000657FF3 /* McBopomofoTests */,
			);
		};
/* End PBXProject section */

/* Begin PBXResourcesBuildPhase section */
		6A0D4EA015FC0D2D00ABF4B3 /* Resources */ = {
			isa = PBXResourcesBuildPhase;
			buildActionMask = 2147483647;
			files = (
				D4E33D8A27A838CF006DB1CF /* Localizable.strings in Resources */,
				6A6ED16E2797650A0012872E /* template-exclude-phrases.txt in Resources */,
				6A0D4F0815FC0DA600ABF4B3 /* Bopomofo.tiff in Resources */,
				6A0D4F0915FC0DA600ABF4B3 /* Bopomofo@2x.tiff in Resources */,
				6A6ED16D2797650A0012872E /* template-exclude-phrases-plain-bpmf.txt in Resources */,
				6A0D4F5315FC0EE100ABF4B3 /* preferences.xib in Resources */,
				6A2E40F6253A69DA00D1AE1D /* Images.xcassets in Resources */,
				D4E33D8F27A838F0006DB1CF /* InfoPlist.strings in Resources */,
				6A38BC1515FC117A00A8A51F /* data.txt in Resources */,
				6A6ED16B2797650A0012872E /* template-phrases-replacement.txt in Resources */,
				6AFF97F2253B299E007F1C49 /* NonModalAlertWindowController.xib in Resources */,
				6AE210B215FC63CC003659FE /* PlainBopomofo.tiff in Resources */,
				D4F0BBE7279B14C20071253C /* Credits.rtf in Resources */,
				6A6ED16C2797650A0012872E /* template-data.txt in Resources */,
				6AE210B315FC63CC003659FE /* PlainBopomofo@2x.tiff in Resources */,
				6AD7CBC815FE555000691B5B /* data-plain-bpmf.txt in Resources */,
				6A187E2616004C5900466B2E /* MainMenu.xib in Resources */,
				D47D73A827A6C84F00255A50 /* associated-phrases.cin in Resources */,
			);
			runOnlyForDeploymentPostprocessing = 0;
		};
		6ACA41C915FC1D7500935EF6 /* Resources */ = {
			isa = PBXResourcesBuildPhase;
			buildActionMask = 2147483647;
			files = (
				6ACA420215FC1E5200935EF6 /* McBopomofo.app in Resources */,
				6A2E40F9253A6AA000D1AE1D /* Images.xcassets in Resources */,
				6ACA41FA15FC1D9000935EF6 /* InfoPlist.strings in Resources */,
				6A225A1F23679F2600F685C6 /* NotarizedArchives in Resources */,
				6ACA41FB15FC1D9000935EF6 /* License.rtf in Resources */,
				6ACA41FC15FC1D9000935EF6 /* Localizable.strings in Resources */,
				6ACA41FD15FC1D9000935EF6 /* MainMenu.xib in Resources */,
			);
			runOnlyForDeploymentPostprocessing = 0;
		};
		D485D3B42796A8A000657FF3 /* Resources */ = {
			isa = PBXResourcesBuildPhase;
			buildActionMask = 2147483647;
			files = (
				D4E569E527A414CB00AC2CEF /* data.txt in Resources */,
				D4E569E427A414CB00AC2CEF /* data-plain-bpmf.txt in Resources */,
				D47D73A927A6C84F00255A50 /* associated-phrases.cin in Resources */,
			);
			runOnlyForDeploymentPostprocessing = 0;
		};
/* End PBXResourcesBuildPhase section */

/* Begin PBXShellScriptBuildPhase section */
		6A225A2023679F5F00F685C6 /* ShellScript */ = {
			isa = PBXShellScriptBuildPhase;
			buildActionMask = 2147483647;
			files = (
			);
			inputFileListPaths = (
			);
			inputPaths = (
			);
			outputFileListPaths = (
			);
			outputPaths = (
			);
			runOnlyForDeploymentPostprocessing = 0;
			shellPath = /bin/sh;
			shellScript = "# Remove the README.md in the NotarizedArchives directory\nrm -f \"${TARGET_BUILD_DIR}/${UNLOCALIZED_RESOURCES_FOLDER_PATH}/NotarizedArchives/README.md\"\n";
		};
/* End PBXShellScriptBuildPhase section */

/* Begin PBXSourcesBuildPhase section */
		6A0D4E9E15FC0D2D00ABF4B3 /* Sources */ = {
			isa = PBXSourcesBuildPhase;
			buildActionMask = 2147483647;
			files = (
				D427F76C278CA2B0004A2160 /* AppDelegate.swift in Sources */,
				6ACC3D442793701600F1B140 /* ParselessPhraseDB.cpp in Sources */,
				D461B792279DAC010070E734 /* InputState.swift in Sources */,
				D47B92C027972AD100458394 /* main.swift in Sources */,
				D44FB74D2792189A003C80A6 /* PhraseReplacementMap.cpp in Sources */,
				D4A13D5A27A59F0B003BE359 /* InputMethodController.swift in Sources */,
				D44FB74527915565003C80A6 /* Preferences.swift in Sources */,
				D4E569DC27A34D0E00AC2CEF /* KeyHandler.mm in Sources */,
				D47F7DD0278C0897002F9DD7 /* NonModalAlertWindowController.swift in Sources */,
				D456576E279E4F7B00DF6BC9 /* KeyHandlerInput.swift in Sources */,
				D47F7DCE278BFB57002F9DD7 /* PreferencesWindowController.swift in Sources */,
				D47D73AC27A6CAE600255A50 /* AssociatedPhrases.cpp in Sources */,
				D41355DB278E6D17005E5CBD /* McBopomofoLM.cpp in Sources */,
				D47F7DD3278C1263002F9DD7 /* UserOverrideModel.cpp in Sources */,
				6A0D4F4515FC0EB100ABF4B3 /* Mandarin.cpp in Sources */,
				6ACC3D452793701600F1B140 /* ParselessLM.cpp in Sources */,
				D41355DE278EA3ED005E5CBD /* UserPhrasesLM.cpp in Sources */,
				6ACC3D3F27914F2400F1B140 /* KeyValueBlobReader.cpp in Sources */,
				D41355D8278D74B5005E5CBD /* LanguageModelManager.mm in Sources */,
			);
			runOnlyForDeploymentPostprocessing = 0;
		};
		6ACA41C715FC1D7500935EF6 /* Sources */ = {
			isa = PBXSourcesBuildPhase;
			buildActionMask = 2147483647;
			files = (
				D4F0BBE1279AF8B30071253C /* AppDelegate.swift in Sources */,
				D4F0BBE4279B08900071253C /* BundleTranslocate.m in Sources */,
				D4F0BBDF279AF1AF0071253C /* ArchiveUtil.swift in Sources */,
			);
			runOnlyForDeploymentPostprocessing = 0;
		};
		D485D3B22796A8A000657FF3 /* Sources */ = {
			isa = PBXSourcesBuildPhase;
			buildActionMask = 2147483647;
			files = (
				D4A8E43627A9E982002F7A07 /* KeyHandlerPlainBopomofoTests.swift in Sources */,
				D47D73A427A5D43900255A50 /* KeyHandlerBopomofoTests.swift in Sources */,
				D485D3B92796A8A000657FF3 /* PreferencesTests.swift in Sources */,
				D485D3C02796CE3200657FF3 /* VersionUpdateTests.swift in Sources */,
			);
			runOnlyForDeploymentPostprocessing = 0;
		};
/* End PBXSourcesBuildPhase section */

/* Begin PBXTargetDependency section */
		6A38BC2615FC131100A8A51F /* PBXTargetDependency */ = {
			isa = PBXTargetDependency;
			target = 6A38BC2115FC12FD00A8A51F /* Data */;
			targetProxy = 6A38BC2515FC131100A8A51F /* PBXContainerItemProxy */;
		};
		6ACA420115FC1DCC00935EF6 /* PBXTargetDependency */ = {
			isa = PBXTargetDependency;
			target = 6A0D4EA115FC0D2D00ABF4B3 /* McBopomofo */;
			targetProxy = 6ACA420015FC1DCC00935EF6 /* PBXContainerItemProxy */;
		};
		D485D3BB2796A8A000657FF3 /* PBXTargetDependency */ = {
			isa = PBXTargetDependency;
			target = 6A0D4EA115FC0D2D00ABF4B3 /* McBopomofo */;
			targetProxy = D485D3BA2796A8A000657FF3 /* PBXContainerItemProxy */;
		};
/* End PBXTargetDependency section */

/* Begin PBXVariantGroup section */
		6A0D4F4E15FC0EE100ABF4B3 /* preferences.xib */ = {
			isa = PBXVariantGroup;
			children = (
				6A0D4F5615FC0EF900ABF4B3 /* zh-Hant */,
				6A15B32721A51F2300B92CD3 /* Base */,
			);
			name = preferences.xib;
			path = ..;
			sourceTree = "<group>";
		};
		6A187E2816004C5900466B2E /* MainMenu.xib */ = {
			isa = PBXVariantGroup;
			children = (
				6A187E2916004C7300466B2E /* zh-Hant */,
				6A15B32521A51F2300B92CD3 /* Base */,
			);
			name = MainMenu.xib;
			sourceTree = "<group>";
		};
		6A6ED1632797650A0012872E /* template-phrases-replacement.txt */ = {
			isa = PBXVariantGroup;
			children = (
				6A6ED1642797650A0012872E /* Base */,
				6A6ED1722797651A0012872E /* zh-Hant */,
			);
			name = "template-phrases-replacement.txt";
			sourceTree = "<group>";
		};
		6A6ED1652797650A0012872E /* template-data.txt */ = {
			isa = PBXVariantGroup;
			children = (
				6A6ED1662797650A0012872E /* Base */,
				6A6ED16F279765100012872E /* zh-Hant */,
			);
			name = "template-data.txt";
			sourceTree = "<group>";
		};
		6A6ED1672797650A0012872E /* template-exclude-phrases-plain-bpmf.txt */ = {
			isa = PBXVariantGroup;
			children = (
				6A6ED1682797650A0012872E /* Base */,
				6A6ED170279765140012872E /* zh-Hant */,
			);
			name = "template-exclude-phrases-plain-bpmf.txt";
			sourceTree = "<group>";
		};
		6A6ED1692797650A0012872E /* template-exclude-phrases.txt */ = {
			isa = PBXVariantGroup;
			children = (
				6A6ED16A2797650A0012872E /* Base */,
				6A6ED171279765170012872E /* zh-Hant */,
			);
			name = "template-exclude-phrases.txt";
			sourceTree = "<group>";
		};
		6ACA41EA15FC1D9000935EF6 /* InfoPlist.strings */ = {
			isa = PBXVariantGroup;
			children = (
				6ACA41EB15FC1D9000935EF6 /* en */,
				6ACA41F515FC1D9000935EF6 /* zh-Hant */,
			);
			name = InfoPlist.strings;
			path = Source/Installer;
			sourceTree = SOURCE_ROOT;
		};
		6ACA41EC15FC1D9000935EF6 /* License.rtf */ = {
			isa = PBXVariantGroup;
			children = (
				6ACA41ED15FC1D9000935EF6 /* en */,
				6ACA41F615FC1D9000935EF6 /* zh-Hant */,
			);
			name = License.rtf;
			path = Source/Installer;
			sourceTree = SOURCE_ROOT;
		};
		6ACA41EE15FC1D9000935EF6 /* Localizable.strings */ = {
			isa = PBXVariantGroup;
			children = (
				6ACA41EF15FC1D9000935EF6 /* en */,
				6ACA41F715FC1D9000935EF6 /* zh-Hant */,
			);
			name = Localizable.strings;
			path = Source/Installer;
			sourceTree = SOURCE_ROOT;
		};
		6ACA41F015FC1D9000935EF6 /* MainMenu.xib */ = {
			isa = PBXVariantGroup;
			children = (
				6ACA41F815FC1D9000935EF6 /* zh-Hant */,
				6A15B32421A51F2300B92CD3 /* Base */,
			);
			name = MainMenu.xib;
			path = Source/Installer;
			sourceTree = SOURCE_ROOT;
		};
		D4E33D8827A838CF006DB1CF /* Localizable.strings */ = {
			isa = PBXVariantGroup;
			children = (
				D4E33D8927A838CF006DB1CF /* Base */,
				D4E33D8B27A838D5006DB1CF /* en */,
				D4E33D8C27A838D8006DB1CF /* zh-Hant */,
			);
			name = Localizable.strings;
			sourceTree = "<group>";
		};
		D4E33D8D27A838F0006DB1CF /* InfoPlist.strings */ = {
			isa = PBXVariantGroup;
			children = (
				D4E33D8E27A838F0006DB1CF /* Base */,
				D4E33D9027A838F4006DB1CF /* en */,
				D4E33D9127A838F7006DB1CF /* zh-Hant */,
			);
			name = InfoPlist.strings;
			sourceTree = "<group>";
		};
		D4F0BBE9279B14C20071253C /* Credits.rtf */ = {
			isa = PBXVariantGroup;
			children = (
				D4F0BBE8279B14C20071253C /* Base */,
				D4F0BBEA279B14CB0071253C /* en */,
				D4F0BBEB279B14D00071253C /* zh-Hant */,
			);
			name = Credits.rtf;
			sourceTree = "<group>";
		};
/* End PBXVariantGroup section */

/* Begin XCBuildConfiguration section */
		6A0D4E9915FC0CFA00ABF4B3 /* Debug */ = {
			isa = XCBuildConfiguration;
			buildSettings = {
				CLANG_ANALYZER_LOCALIZABILITY_NONLOCALIZED = YES;
				CLANG_ENABLE_MODULES = YES;
				CLANG_WARN_BLOCK_CAPTURE_AUTORELEASING = YES;
				CLANG_WARN_BOOL_CONVERSION = YES;
				CLANG_WARN_COMMA = YES;
				CLANG_WARN_CONSTANT_CONVERSION = YES;
				CLANG_WARN_DEPRECATED_OBJC_IMPLEMENTATIONS = YES;
				CLANG_WARN_EMPTY_BODY = YES;
				CLANG_WARN_ENUM_CONVERSION = YES;
				CLANG_WARN_INFINITE_RECURSION = YES;
				CLANG_WARN_INT_CONVERSION = YES;
				CLANG_WARN_NON_LITERAL_NULL_CONVERSION = YES;
				CLANG_WARN_OBJC_IMPLICIT_RETAIN_SELF = YES;
				CLANG_WARN_OBJC_LITERAL_CONVERSION = YES;
				CLANG_WARN_QUOTED_INCLUDE_IN_FRAMEWORK_HEADER = YES;
				CLANG_WARN_RANGE_LOOP_ANALYSIS = YES;
				CLANG_WARN_STRICT_PROTOTYPES = YES;
				CLANG_WARN_SUSPICIOUS_MOVE = YES;
				CLANG_WARN_UNREACHABLE_CODE = YES;
				CLANG_WARN__DUPLICATE_METHOD_MATCH = YES;
				ENABLE_STRICT_OBJC_MSGSEND = YES;
				ENABLE_TESTABILITY = YES;
				GCC_NO_COMMON_BLOCKS = YES;
				GCC_WARN_64_TO_32_BIT_CONVERSION = YES;
				GCC_WARN_ABOUT_RETURN_TYPE = YES;
				GCC_WARN_UNDECLARED_SELECTOR = YES;
				GCC_WARN_UNINITIALIZED_AUTOS = YES;
				GCC_WARN_UNUSED_FUNCTION = YES;
				GCC_WARN_UNUSED_VARIABLE = YES;
				MACOSX_DEPLOYMENT_TARGET = 10.10;
				ONLY_ACTIVE_ARCH = YES;
				OTHER_CPLUSPLUSFLAGS = (
					"$(OTHER_CFLAGS)",
					"-fcxx-modules",
				);
			};
			name = Debug;
		};
		6A0D4E9A15FC0CFA00ABF4B3 /* Release */ = {
			isa = XCBuildConfiguration;
			buildSettings = {
				CLANG_ANALYZER_LOCALIZABILITY_NONLOCALIZED = YES;
				CLANG_ENABLE_MODULES = YES;
				CLANG_WARN_BLOCK_CAPTURE_AUTORELEASING = YES;
				CLANG_WARN_BOOL_CONVERSION = YES;
				CLANG_WARN_COMMA = YES;
				CLANG_WARN_CONSTANT_CONVERSION = YES;
				CLANG_WARN_DEPRECATED_OBJC_IMPLEMENTATIONS = YES;
				CLANG_WARN_EMPTY_BODY = YES;
				CLANG_WARN_ENUM_CONVERSION = YES;
				CLANG_WARN_INFINITE_RECURSION = YES;
				CLANG_WARN_INT_CONVERSION = YES;
				CLANG_WARN_NON_LITERAL_NULL_CONVERSION = YES;
				CLANG_WARN_OBJC_IMPLICIT_RETAIN_SELF = YES;
				CLANG_WARN_OBJC_LITERAL_CONVERSION = YES;
				CLANG_WARN_QUOTED_INCLUDE_IN_FRAMEWORK_HEADER = YES;
				CLANG_WARN_RANGE_LOOP_ANALYSIS = YES;
				CLANG_WARN_STRICT_PROTOTYPES = YES;
				CLANG_WARN_SUSPICIOUS_MOVE = YES;
				CLANG_WARN_UNREACHABLE_CODE = YES;
				CLANG_WARN__DUPLICATE_METHOD_MATCH = YES;
				ENABLE_STRICT_OBJC_MSGSEND = YES;
				GCC_NO_COMMON_BLOCKS = YES;
				GCC_WARN_64_TO_32_BIT_CONVERSION = YES;
				GCC_WARN_ABOUT_RETURN_TYPE = YES;
				GCC_WARN_UNDECLARED_SELECTOR = YES;
				GCC_WARN_UNINITIALIZED_AUTOS = YES;
				GCC_WARN_UNUSED_FUNCTION = YES;
				GCC_WARN_UNUSED_VARIABLE = YES;
				MACOSX_DEPLOYMENT_TARGET = 10.10;
				OTHER_CPLUSPLUSFLAGS = (
					"$(OTHER_CFLAGS)",
					"-fcxx-modules",
				);
				SWIFT_COMPILATION_MODE = wholemodule;
			};
			name = Release;
		};
		6A0D4EBE15FC0D2E00ABF4B3 /* Debug */ = {
			isa = XCBuildConfiguration;
			buildSettings = {
				ALWAYS_SEARCH_USER_PATHS = NO;
				ASSETCATALOG_COMPILER_APPICON_NAME = AppIcon;
				CLANG_CXX_LANGUAGE_STANDARD = "c++17";
				CLANG_ENABLE_MODULES = YES;
				CLANG_ENABLE_OBJC_ARC = YES;
				CLANG_ENABLE_OBJC_WEAK = YES;
				CLANG_WARN_DEPRECATED_OBJC_IMPLEMENTATIONS = YES;
				CLANG_WARN_IMPLICIT_SIGN_CONVERSION = NO;
				CLANG_WARN_OBJC_IMPLICIT_ATOMIC_PROPERTIES = YES;
				CLANG_WARN_OBJC_MISSING_PROPERTY_SYNTHESIS = YES;
				CLANG_WARN__DUPLICATE_METHOD_MATCH = YES;
				CODE_SIGN_IDENTITY = "-";
				COMBINE_HIDPI_IMAGES = YES;
				COPY_PHASE_STRIP = NO;
				GCC_C_LANGUAGE_STANDARD = gnu99;
				GCC_DYNAMIC_NO_PIC = NO;
				GCC_ENABLE_OBJC_EXCEPTIONS = YES;
				GCC_OPTIMIZATION_LEVEL = 0;
				GCC_PRECOMPILE_PREFIX_HEADER = YES;
				GCC_PREFIX_HEADER = "Source/McBopomofo-Prefix.pch";
				GCC_PREPROCESSOR_DEFINITIONS = (
					"DEBUG=1",
					"$(inherited)",
				);
				GCC_SYMBOLS_PRIVATE_EXTERN = NO;
				GCC_TREAT_WARNINGS_AS_ERRORS = YES;
				GCC_WARN_64_TO_32_BIT_CONVERSION = YES;
				GCC_WARN_ABOUT_MISSING_FIELD_INITIALIZERS = YES;
				GCC_WARN_ABOUT_MISSING_NEWLINE = YES;
				GCC_WARN_ABOUT_MISSING_PROTOTYPES = YES;
				GCC_WARN_ABOUT_RETURN_TYPE = YES;
				GCC_WARN_INITIALIZER_NOT_FULLY_BRACKETED = YES;
				GCC_WARN_PEDANTIC = YES;
				GCC_WARN_SHADOW = YES;
				GCC_WARN_UNDECLARED_SELECTOR = YES;
				GCC_WARN_UNINITIALIZED_AUTOS = YES;
				GCC_WARN_UNKNOWN_PRAGMAS = YES;
				GCC_WARN_UNUSED_FUNCTION = YES;
				GCC_WARN_UNUSED_LABEL = YES;
				GCC_WARN_UNUSED_VARIABLE = YES;
				INFOPLIST_FILE = "Source/McBopomofo-Info.plist";
				LD_RUNPATH_SEARCH_PATHS = (
					"$(inherited)",
					"@executable_path/../Frameworks",
				);
				MACOSX_DEPLOYMENT_TARGET = 10.10;
				ONLY_ACTIVE_ARCH = YES;
				PRODUCT_BUNDLE_IDENTIFIER = org.openvanilla.inputmethod.McBopomofo;
				PRODUCT_NAME = "$(TARGET_NAME)";
				SDKROOT = macosx;
				SWIFT_OBJC_BRIDGING_HEADER = "Source/McBopomofo-Bridging-Header.h";
				SWIFT_OPTIMIZATION_LEVEL = "-Onone";
				SWIFT_VERSION = 5.0;
				WRAPPER_EXTENSION = app;
			};
			name = Debug;
		};
		6A0D4EBF15FC0D2E00ABF4B3 /* Release */ = {
			isa = XCBuildConfiguration;
			buildSettings = {
				ALWAYS_SEARCH_USER_PATHS = NO;
				ASSETCATALOG_COMPILER_APPICON_NAME = AppIcon;
				CLANG_CXX_LANGUAGE_STANDARD = "c++17";
				CLANG_ENABLE_MODULES = YES;
				CLANG_ENABLE_OBJC_ARC = YES;
				CLANG_ENABLE_OBJC_WEAK = YES;
				CLANG_WARN_DEPRECATED_OBJC_IMPLEMENTATIONS = YES;
				CLANG_WARN_IMPLICIT_SIGN_CONVERSION = NO;
				CLANG_WARN_OBJC_IMPLICIT_ATOMIC_PROPERTIES = YES;
				CLANG_WARN_OBJC_MISSING_PROPERTY_SYNTHESIS = YES;
				CLANG_WARN__DUPLICATE_METHOD_MATCH = YES;
				CODE_SIGN_IDENTITY = "-";
				COMBINE_HIDPI_IMAGES = YES;
				COPY_PHASE_STRIP = YES;
				DEBUG_INFORMATION_FORMAT = "dwarf-with-dsym";
				GCC_C_LANGUAGE_STANDARD = gnu99;
				GCC_ENABLE_OBJC_EXCEPTIONS = YES;
				GCC_PRECOMPILE_PREFIX_HEADER = YES;
				GCC_PREFIX_HEADER = "Source/McBopomofo-Prefix.pch";
				GCC_TREAT_WARNINGS_AS_ERRORS = YES;
				GCC_WARN_64_TO_32_BIT_CONVERSION = YES;
				GCC_WARN_ABOUT_MISSING_FIELD_INITIALIZERS = YES;
				GCC_WARN_ABOUT_MISSING_NEWLINE = YES;
				GCC_WARN_ABOUT_MISSING_PROTOTYPES = YES;
				GCC_WARN_ABOUT_RETURN_TYPE = YES;
				GCC_WARN_INITIALIZER_NOT_FULLY_BRACKETED = YES;
				GCC_WARN_PEDANTIC = YES;
				GCC_WARN_SHADOW = YES;
				GCC_WARN_UNDECLARED_SELECTOR = YES;
				GCC_WARN_UNINITIALIZED_AUTOS = YES;
				GCC_WARN_UNKNOWN_PRAGMAS = YES;
				GCC_WARN_UNUSED_FUNCTION = YES;
				GCC_WARN_UNUSED_LABEL = YES;
				GCC_WARN_UNUSED_VARIABLE = YES;
				INFOPLIST_FILE = "Source/McBopomofo-Info.plist";
				LD_RUNPATH_SEARCH_PATHS = (
					"$(inherited)",
					"@executable_path/../Frameworks",
				);
				MACOSX_DEPLOYMENT_TARGET = 10.10;
				PRODUCT_BUNDLE_IDENTIFIER = org.openvanilla.inputmethod.McBopomofo;
				PRODUCT_NAME = "$(TARGET_NAME)";
				SDKROOT = macosx;
				SWIFT_OBJC_BRIDGING_HEADER = "Source/McBopomofo-Bridging-Header.h";
				SWIFT_VERSION = 5.0;
				WRAPPER_EXTENSION = app;
			};
			name = Release;
		};
		6A38BC2315FC12FD00A8A51F /* Debug */ = {
			isa = XCBuildConfiguration;
			buildSettings = {
				ALWAYS_SEARCH_USER_PATHS = NO;
				CLANG_CXX_LANGUAGE_STANDARD = "gnu++0x";
				CLANG_ENABLE_OBJC_WEAK = YES;
				CLANG_WARN__DUPLICATE_METHOD_MATCH = YES;
				COMBINE_HIDPI_IMAGES = YES;
				COPY_PHASE_STRIP = NO;
				DEBUGGING_SYMBOLS = YES;
				GCC_C_LANGUAGE_STANDARD = gnu99;
				GCC_DYNAMIC_NO_PIC = NO;
				GCC_ENABLE_OBJC_EXCEPTIONS = YES;
				GCC_GENERATE_DEBUGGING_SYMBOLS = YES;
				GCC_OPTIMIZATION_LEVEL = 0;
				GCC_PREPROCESSOR_DEFINITIONS = (
					"DEBUG=1",
					"$(inherited)",
				);
				GCC_SYMBOLS_PRIVATE_EXTERN = NO;
				GCC_WARN_64_TO_32_BIT_CONVERSION = YES;
				GCC_WARN_ABOUT_RETURN_TYPE = YES;
				GCC_WARN_UNINITIALIZED_AUTOS = YES;
				GCC_WARN_UNUSED_VARIABLE = YES;
				MACOSX_DEPLOYMENT_TARGET = 10.10;
				ONLY_ACTIVE_ARCH = YES;
				OTHER_CFLAGS = "";
				OTHER_LDFLAGS = "";
				PRODUCT_NAME = "$(TARGET_NAME)";
				SDKROOT = macosx;
			};
			name = Debug;
		};
		6A38BC2415FC12FD00A8A51F /* Release */ = {
			isa = XCBuildConfiguration;
			buildSettings = {
				ALWAYS_SEARCH_USER_PATHS = NO;
				CLANG_CXX_LANGUAGE_STANDARD = "gnu++0x";
				CLANG_ENABLE_OBJC_WEAK = YES;
				CLANG_WARN__DUPLICATE_METHOD_MATCH = YES;
				COMBINE_HIDPI_IMAGES = YES;
				COPY_PHASE_STRIP = YES;
				DEBUG_INFORMATION_FORMAT = "dwarf-with-dsym";
				GCC_C_LANGUAGE_STANDARD = gnu99;
				GCC_ENABLE_OBJC_EXCEPTIONS = YES;
				GCC_WARN_64_TO_32_BIT_CONVERSION = YES;
				GCC_WARN_ABOUT_RETURN_TYPE = YES;
				GCC_WARN_UNINITIALIZED_AUTOS = YES;
				GCC_WARN_UNUSED_VARIABLE = YES;
				MACOSX_DEPLOYMENT_TARGET = 10.10;
				OTHER_CFLAGS = "";
				OTHER_LDFLAGS = "";
				PRODUCT_NAME = "$(TARGET_NAME)";
				SDKROOT = macosx;
			};
			name = Release;
		};
		6ACA41E515FC1D7600935EF6 /* Debug */ = {
			isa = XCBuildConfiguration;
			buildSettings = {
				ALWAYS_SEARCH_USER_PATHS = NO;
				ASSETCATALOG_COMPILER_APPICON_NAME = AppIcon;
				CLANG_CXX_LANGUAGE_STANDARD = "c++17";
				CLANG_ENABLE_MODULES = YES;
				CLANG_ENABLE_OBJC_ARC = YES;
				CLANG_ENABLE_OBJC_WEAK = YES;
				CLANG_WARN__DUPLICATE_METHOD_MATCH = YES;
				CODE_SIGN_IDENTITY = "-";
				COMBINE_HIDPI_IMAGES = YES;
				COPY_PHASE_STRIP = NO;
				GCC_C_LANGUAGE_STANDARD = gnu99;
				GCC_DYNAMIC_NO_PIC = NO;
				GCC_ENABLE_OBJC_EXCEPTIONS = YES;
				GCC_OPTIMIZATION_LEVEL = 0;
				GCC_PRECOMPILE_PREFIX_HEADER = YES;
				GCC_PREFIX_HEADER = "Source/Installer/Installer-Prefix.pch";
				GCC_PREPROCESSOR_DEFINITIONS = (
					"DEBUG=1",
					"$(inherited)",
				);
				GCC_SYMBOLS_PRIVATE_EXTERN = NO;
				GCC_TREAT_WARNINGS_AS_ERRORS = YES;
				GCC_WARN_64_TO_32_BIT_CONVERSION = YES;
				GCC_WARN_ABOUT_RETURN_TYPE = YES;
				GCC_WARN_UNINITIALIZED_AUTOS = YES;
				GCC_WARN_UNUSED_VARIABLE = YES;
				HEADER_SEARCH_PATHS = ../;
				INFOPLIST_FILE = "Source/Installer/Installer-Info.plist";
				LD_RUNPATH_SEARCH_PATHS = (
					"$(inherited)",
					"@executable_path/../Frameworks",
				);
				MACOSX_DEPLOYMENT_TARGET = 10.10;
				ONLY_ACTIVE_ARCH = YES;
				PRODUCT_BUNDLE_IDENTIFIER = "org.openvanilla.McBopomofo.${PRODUCT_NAME:rfc1034identifier}";
				PRODUCT_NAME = "$(TARGET_NAME)";
				SDKROOT = macosx;
				SWIFT_OBJC_BRIDGING_HEADER = "Source/Installer/McBopomofoInstaller-Bridging-Header.h";
				SWIFT_OPTIMIZATION_LEVEL = "-Onone";
				SWIFT_VERSION = 5.0;
				WRAPPER_EXTENSION = app;
			};
			name = Debug;
		};
		6ACA41E615FC1D7600935EF6 /* Release */ = {
			isa = XCBuildConfiguration;
			buildSettings = {
				ALWAYS_SEARCH_USER_PATHS = NO;
				ASSETCATALOG_COMPILER_APPICON_NAME = AppIcon;
				CLANG_CXX_LANGUAGE_STANDARD = "c++17";
				CLANG_ENABLE_MODULES = YES;
				CLANG_ENABLE_OBJC_ARC = YES;
				CLANG_ENABLE_OBJC_WEAK = YES;
				CLANG_WARN__DUPLICATE_METHOD_MATCH = YES;
				CODE_SIGN_IDENTITY = "-";
				COMBINE_HIDPI_IMAGES = YES;
				COPY_PHASE_STRIP = NO;
				DEBUG_INFORMATION_FORMAT = "dwarf-with-dsym";
				GCC_C_LANGUAGE_STANDARD = gnu99;
				GCC_ENABLE_OBJC_EXCEPTIONS = YES;
				GCC_PRECOMPILE_PREFIX_HEADER = YES;
				GCC_PREFIX_HEADER = "Source/Installer/Installer-Prefix.pch";
				GCC_TREAT_WARNINGS_AS_ERRORS = YES;
				GCC_WARN_64_TO_32_BIT_CONVERSION = YES;
				GCC_WARN_ABOUT_RETURN_TYPE = YES;
				GCC_WARN_UNINITIALIZED_AUTOS = YES;
				GCC_WARN_UNUSED_VARIABLE = YES;
				HEADER_SEARCH_PATHS = ../;
				INFOPLIST_FILE = "Source/Installer/Installer-Info.plist";
				LD_RUNPATH_SEARCH_PATHS = (
					"$(inherited)",
					"@executable_path/../Frameworks",
				);
				MACOSX_DEPLOYMENT_TARGET = 10.10;
				PRODUCT_BUNDLE_IDENTIFIER = "org.openvanilla.McBopomofo.${PRODUCT_NAME:rfc1034identifier}";
				PRODUCT_NAME = "$(TARGET_NAME)";
				SDKROOT = macosx;
				SWIFT_OBJC_BRIDGING_HEADER = "Source/Installer/McBopomofoInstaller-Bridging-Header.h";
				SWIFT_VERSION = 5.0;
				WRAPPER_EXTENSION = app;
			};
			name = Release;
		};
		D485D3BC2796A8A000657FF3 /* Debug */ = {
			isa = XCBuildConfiguration;
			buildSettings = {
				ALWAYS_SEARCH_USER_PATHS = NO;
				BUNDLE_LOADER = "$(TEST_HOST)";
				CLANG_ANALYZER_NONNULL = YES;
				CLANG_ANALYZER_NUMBER_OBJECT_CONVERSION = YES_AGGRESSIVE;
				CLANG_CXX_LANGUAGE_STANDARD = "gnu++17";
				CLANG_CXX_LIBRARY = "libc++";
				CLANG_ENABLE_MODULES = YES;
				CLANG_ENABLE_OBJC_ARC = YES;
				CLANG_ENABLE_OBJC_WEAK = YES;
				CLANG_WARN_DIRECT_OBJC_ISA_USAGE = YES_ERROR;
				CLANG_WARN_DOCUMENTATION_COMMENTS = YES;
				CLANG_WARN_OBJC_ROOT_CLASS = YES_ERROR;
				CLANG_WARN_UNGUARDED_AVAILABILITY = YES_AGGRESSIVE;
				CODE_SIGN_STYLE = Automatic;
				COPY_PHASE_STRIP = NO;
				CURRENT_PROJECT_VERSION = 1;
				DEBUG_INFORMATION_FORMAT = dwarf;
				GCC_C_LANGUAGE_STANDARD = gnu11;
				GCC_DYNAMIC_NO_PIC = NO;
				GCC_OPTIMIZATION_LEVEL = 0;
				GCC_PREPROCESSOR_DEFINITIONS = (
					"DEBUG=1",
					"$(inherited)",
				);
				GCC_WARN_ABOUT_RETURN_TYPE = YES_ERROR;
				GCC_WARN_UNINITIALIZED_AUTOS = YES_AGGRESSIVE;
				GENERATE_INFOPLIST_FILE = YES;
				LD_RUNPATH_SEARCH_PATHS = (
					"$(inherited)",
					"@executable_path/../Frameworks",
					"@loader_path/../Frameworks",
				);
				MACOSX_DEPLOYMENT_TARGET = 10.10;
				MARKETING_VERSION = 1.0;
				MTL_ENABLE_DEBUG_INFO = INCLUDE_SOURCE;
				MTL_FAST_MATH = YES;
				PRODUCT_BUNDLE_IDENTIFIER = com.cerence.McBopomofoTests;
				PRODUCT_NAME = "$(TARGET_NAME)";
				SDKROOT = macosx;
				SWIFT_ACTIVE_COMPILATION_CONDITIONS = DEBUG;
				SWIFT_EMIT_LOC_STRINGS = NO;
				SWIFT_OPTIMIZATION_LEVEL = "-Onone";
				SWIFT_VERSION = 5.0;
				TEST_HOST = "$(BUILT_PRODUCTS_DIR)/McBopomofo.app/Contents/MacOS/McBopomofo";
			};
			name = Debug;
		};
		D485D3BD2796A8A000657FF3 /* Release */ = {
			isa = XCBuildConfiguration;
			buildSettings = {
				ALWAYS_SEARCH_USER_PATHS = NO;
				BUNDLE_LOADER = "$(TEST_HOST)";
				CLANG_ANALYZER_NONNULL = YES;
				CLANG_ANALYZER_NUMBER_OBJECT_CONVERSION = YES_AGGRESSIVE;
				CLANG_CXX_LANGUAGE_STANDARD = "gnu++17";
				CLANG_CXX_LIBRARY = "libc++";
				CLANG_ENABLE_MODULES = YES;
				CLANG_ENABLE_OBJC_ARC = YES;
				CLANG_ENABLE_OBJC_WEAK = YES;
				CLANG_WARN_DIRECT_OBJC_ISA_USAGE = YES_ERROR;
				CLANG_WARN_DOCUMENTATION_COMMENTS = YES;
				CLANG_WARN_OBJC_ROOT_CLASS = YES_ERROR;
				CLANG_WARN_UNGUARDED_AVAILABILITY = YES_AGGRESSIVE;
				CODE_SIGN_STYLE = Automatic;
				COPY_PHASE_STRIP = NO;
				CURRENT_PROJECT_VERSION = 1;
				DEBUG_INFORMATION_FORMAT = "dwarf-with-dsym";
				ENABLE_NS_ASSERTIONS = NO;
				GCC_C_LANGUAGE_STANDARD = gnu11;
				GCC_WARN_ABOUT_RETURN_TYPE = YES_ERROR;
				GCC_WARN_UNINITIALIZED_AUTOS = YES_AGGRESSIVE;
				GENERATE_INFOPLIST_FILE = YES;
				LD_RUNPATH_SEARCH_PATHS = (
					"$(inherited)",
					"@executable_path/../Frameworks",
					"@loader_path/../Frameworks",
				);
				MACOSX_DEPLOYMENT_TARGET = 10.10;
				MARKETING_VERSION = 1.0;
				MTL_ENABLE_DEBUG_INFO = NO;
				MTL_FAST_MATH = YES;
				PRODUCT_BUNDLE_IDENTIFIER = com.cerence.McBopomofoTests;
				PRODUCT_NAME = "$(TARGET_NAME)";
				SDKROOT = macosx;
				SWIFT_EMIT_LOC_STRINGS = NO;
				SWIFT_OPTIMIZATION_LEVEL = "-O";
				SWIFT_VERSION = 5.0;
				TEST_HOST = "$(BUILT_PRODUCTS_DIR)/McBopomofo.app/Contents/MacOS/McBopomofo";
			};
			name = Release;
		};
/* End XCBuildConfiguration section */

/* Begin XCConfigurationList section */
		6A0D4E9715FC0CFA00ABF4B3 /* Build configuration list for PBXProject "McBopomofo" */ = {
			isa = XCConfigurationList;
			buildConfigurations = (
				6A0D4E9915FC0CFA00ABF4B3 /* Debug */,
				6A0D4E9A15FC0CFA00ABF4B3 /* Release */,
			);
			defaultConfigurationIsVisible = 0;
			defaultConfigurationName = Release;
		};
		6A0D4EC015FC0D2E00ABF4B3 /* Build configuration list for PBXNativeTarget "McBopomofo" */ = {
			isa = XCConfigurationList;
			buildConfigurations = (
				6A0D4EBE15FC0D2E00ABF4B3 /* Debug */,
				6A0D4EBF15FC0D2E00ABF4B3 /* Release */,
			);
			defaultConfigurationIsVisible = 0;
			defaultConfigurationName = Release;
		};
		6A38BC2215FC12FD00A8A51F /* Build configuration list for PBXLegacyTarget "Data" */ = {
			isa = XCConfigurationList;
			buildConfigurations = (
				6A38BC2315FC12FD00A8A51F /* Debug */,
				6A38BC2415FC12FD00A8A51F /* Release */,
			);
			defaultConfigurationIsVisible = 0;
			defaultConfigurationName = Release;
		};
		6ACA41E415FC1D7600935EF6 /* Build configuration list for PBXNativeTarget "McBopomofoInstaller" */ = {
			isa = XCConfigurationList;
			buildConfigurations = (
				6ACA41E515FC1D7600935EF6 /* Debug */,
				6ACA41E615FC1D7600935EF6 /* Release */,
			);
			defaultConfigurationIsVisible = 0;
			defaultConfigurationName = Release;
		};
		D485D3BE2796A8A000657FF3 /* Build configuration list for PBXNativeTarget "McBopomofoTests" */ = {
			isa = XCConfigurationList;
			buildConfigurations = (
				D485D3BC2796A8A000657FF3 /* Debug */,
				D485D3BD2796A8A000657FF3 /* Release */,
			);
			defaultConfigurationIsVisible = 0;
			defaultConfigurationName = Release;
		};
/* End XCConfigurationList section */

/* Begin XCSwiftPackageProductDependency section */
		D427F769278C9E29004A2160 /* CandidateUI */ = {
			isa = XCSwiftPackageProductDependency;
			productName = CandidateUI;
		};
		D427F7A827905E90004A2160 /* TooltipUI */ = {
			isa = XCSwiftPackageProductDependency;
			productName = TooltipUI;
		};
		D427F7AD27907B8A004A2160 /* NotifierUI */ = {
			isa = XCSwiftPackageProductDependency;
			productName = NotifierUI;
		};
		D427F7B3279086DC004A2160 /* InputSourceHelper */ = {
			isa = XCSwiftPackageProductDependency;
			productName = InputSourceHelper;
		};
		D427F7B5279086F6004A2160 /* InputSourceHelper */ = {
			isa = XCSwiftPackageProductDependency;
			productName = InputSourceHelper;
		};
		D427F7C027908EFC004A2160 /* OpenCCBridge */ = {
			isa = XCSwiftPackageProductDependency;
			productName = OpenCCBridge;
		};
		D44FB7492791B829003C80A6 /* VXHanConvert */ = {
			isa = XCSwiftPackageProductDependency;
			productName = VXHanConvert;
		};
		D47D73C227A7200500255A50 /* FSEventStreamHelper */ = {
			isa = XCSwiftPackageProductDependency;
			productName = FSEventStreamHelper;
		};
		D4C9CAB027AAC9690058DFEA /* NSStringUtils */ = {
			isa = XCSwiftPackageProductDependency;
			productName = NSStringUtils;
		};
/* End XCSwiftPackageProductDependency section */
	};
	rootObject = 6A0D4E9415FC0CFA00ABF4B3 /* Project object */;
}<|MERGE_RESOLUTION|>--- conflicted
+++ resolved
@@ -59,11 +59,8 @@
 		D485D3B92796A8A000657FF3 /* PreferencesTests.swift in Sources */ = {isa = PBXBuildFile; fileRef = D485D3B82796A8A000657FF3 /* PreferencesTests.swift */; };
 		D485D3C02796CE3200657FF3 /* VersionUpdateTests.swift in Sources */ = {isa = PBXBuildFile; fileRef = D485D3BF2796CE3200657FF3 /* VersionUpdateTests.swift */; };
 		D4A13D5A27A59F0B003BE359 /* InputMethodController.swift in Sources */ = {isa = PBXBuildFile; fileRef = D4A13D5927A59D5C003BE359 /* InputMethodController.swift */; };
-<<<<<<< HEAD
 		D4C9CAB127AAC9690058DFEA /* NSStringUtils in Frameworks */ = {isa = PBXBuildFile; productRef = D4C9CAB027AAC9690058DFEA /* NSStringUtils */; };
-=======
 		D4A8E43627A9E982002F7A07 /* KeyHandlerPlainBopomofoTests.swift in Sources */ = {isa = PBXBuildFile; fileRef = D4A8E43527A9E982002F7A07 /* KeyHandlerPlainBopomofoTests.swift */; };
->>>>>>> 2e595bd6
 		D4E33D8A27A838CF006DB1CF /* Localizable.strings in Resources */ = {isa = PBXBuildFile; fileRef = D4E33D8827A838CF006DB1CF /* Localizable.strings */; };
 		D4E33D8F27A838F0006DB1CF /* InfoPlist.strings in Resources */ = {isa = PBXBuildFile; fileRef = D4E33D8D27A838F0006DB1CF /* InfoPlist.strings */; };
 		D4E569DC27A34D0E00AC2CEF /* KeyHandler.mm in Sources */ = {isa = PBXBuildFile; fileRef = D4E569DB27A34CC100AC2CEF /* KeyHandler.mm */; };
@@ -189,11 +186,8 @@
 		D485D3BF2796CE3200657FF3 /* VersionUpdateTests.swift */ = {isa = PBXFileReference; lastKnownFileType = sourcecode.swift; path = VersionUpdateTests.swift; sourceTree = "<group>"; };
 		D495583A27A5C6C4006ADE1C /* LanguageModelManager+Privates.h */ = {isa = PBXFileReference; lastKnownFileType = sourcecode.c.h; path = "LanguageModelManager+Privates.h"; sourceTree = "<group>"; };
 		D4A13D5927A59D5C003BE359 /* InputMethodController.swift */ = {isa = PBXFileReference; lastKnownFileType = sourcecode.swift; path = InputMethodController.swift; sourceTree = "<group>"; };
-<<<<<<< HEAD
 		D4C9CAAF27AAC8EC0058DFEA /* NSStringUtils */ = {isa = PBXFileReference; lastKnownFileType = wrapper; name = NSStringUtils; path = Packages/NSStringUtils; sourceTree = "<group>"; };
-=======
 		D4A8E43527A9E982002F7A07 /* KeyHandlerPlainBopomofoTests.swift */ = {isa = PBXFileReference; lastKnownFileType = sourcecode.swift; path = KeyHandlerPlainBopomofoTests.swift; sourceTree = "<group>"; };
->>>>>>> 2e595bd6
 		D4E33D8927A838CF006DB1CF /* Base */ = {isa = PBXFileReference; lastKnownFileType = text.plist.strings; name = Base; path = Base.lproj/Localizable.strings; sourceTree = "<group>"; };
 		D4E33D8B27A838D5006DB1CF /* en */ = {isa = PBXFileReference; lastKnownFileType = text.plist.strings; name = en; path = en.lproj/Localizable.strings; sourceTree = "<group>"; };
 		D4E33D8C27A838D8006DB1CF /* zh-Hant */ = {isa = PBXFileReference; lastKnownFileType = text.plist.strings; name = "zh-Hant"; path = "zh-Hant.lproj/Localizable.strings"; sourceTree = "<group>"; };
